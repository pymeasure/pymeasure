#
# This file is part of the PyMeasure package.
#
# Copyright (c) 2013-2020 PyMeasure Developers
#
# Permission is hereby granted, free of charge, to any person obtaining a copy
# of this software and associated documentation files (the "Software"), to deal
# in the Software without restriction, including without limitation the rights
# to use, copy, modify, merge, publish, distribute, sublicense, and/or sell
# copies of the Software, and to permit persons to whom the Software is
# furnished to do so, subject to the following conditions:
#
# The above copyright notice and this permission notice shall be included in
# all copies or substantial portions of the Software.
#
# THE SOFTWARE IS PROVIDED "AS IS", WITHOUT WARRANTY OF ANY KIND, EXPRESS OR
# IMPLIED, INCLUDING BUT NOT LIMITED TO THE WARRANTIES OF MERCHANTABILITY,
# FITNESS FOR A PARTICULAR PURPOSE AND NONINFRINGEMENT. IN NO EVENT SHALL THE
# AUTHORS OR COPYRIGHT HOLDERS BE LIABLE FOR ANY CLAIM, DAMAGES OR OTHER
# LIABILITY, WHETHER IN AN ACTION OF CONTRACT, TORT OR OTHERWISE, ARISING FROM,
# OUT OF OR IN CONNECTION WITH THE SOFTWARE OR THE USE OR OTHER DEALINGS IN
# THE SOFTWARE.
#

import logging

import re

from .Qt import QtCore, QtGui, qt_min_version

log = logging.getLogger(__name__)
log.addHandler(logging.NullHandler())


class Input(object):
    """
    Mix-in class that connects a :mod:`Parameter <.parameters>` object to a GUI
    input box.

    :param parameter: The parameter to connect to this input box.
    :attr parameter: Read-only property to access the associated parameter.
    """

    def __init__(self, parameter, **kwargs):
        super().__init__(**kwargs)
        self._parameter = None
        self.set_parameter(parameter)

    def set_parameter(self, parameter):
        """
        Connects a new parameter to the input box, and initializes the box
        value.

        :param parameter: parameter to connect.
        """
        self._parameter = parameter

<<<<<<< HEAD
        if parameter.value is not None:
=======
        if parameter.is_set():
>>>>>>> 44b453e6
            self.setValue(parameter.value)

        if hasattr(parameter, 'units') and parameter.units:
            self.setSuffix(" %s" % parameter.units)

    def update_parameter(self):
        """
        Update the parameter value with the Input GUI element's current value.
        """
        self._parameter.value = self.value()

    @property
    def parameter(self):
        """
        The connected parameter object. Read-only property; see
        :meth:`set_parameter`.

        Note that reading this property will have the side-effect of updating
        its value from the GUI input box.
        """
        self.update_parameter()
        return self._parameter


class StringInput(QtGui.QLineEdit, Input):
    """
    String input box connected to a :class:`Parameter`. Parameter subclasses
    that are string-based may also use this input, but non-string parameters
    should use more specialised input classes.
    """
    def __init__(self, parameter, parent=None, **kwargs):
        if qt_min_version(5):
            super().__init__(parameter=parameter, parent=parent, **kwargs)
        else:
            QtGui.QLineEdit.__init__(self, parent=parent, **kwargs)
            Input.__init__(self, parameter)

    def setValue(self, value):
        # QtGui.QLineEdit has a setText() method instead of setValue()
        return super().setText(value)

    def setSuffix(self, value):
        pass

    def value(self):
        # QtGui.QLineEdit has a text() method instead of value()
        return super().text()


class FloatInput(QtGui.QDoubleSpinBox, Input):
    """
    Spin input box for floating-point values, connected to a
    :class:`FloatParameter`.

    .. seealso::
        Class :class:`~.ScientificInput`
            For inputs in scientific notation.
    """
    def __init__(self, parameter, parent=None, **kwargs):
        if qt_min_version(5):
            super().__init__(parameter=parameter, parent=parent, **kwargs)
        else:
            QtGui.QDoubleSpinBox.__init__(self, parent=parent, **kwargs)
            Input.__init__(self, parameter)
        self.setButtonSymbols(QtGui.QAbstractSpinBox.NoButtons)

    def set_parameter(self, parameter):
        # Override from :class:`Input`
        self.setMinimum(parameter.minimum)
        self.setMaximum(parameter.maximum)
        super().set_parameter(parameter) # default gets set here, after min/max


class IntegerInput(QtGui.QSpinBox, Input):
    """
    Spin input box for integer values, connected to a :class:`IntegerParameter`.
    """
    def __init__(self, parameter, parent=None, **kwargs):
        if qt_min_version(5):
            super().__init__(parameter=parameter, parent=parent, **kwargs)
        else:
            QtGui.QSpinBox.__init__(self, parent=parent, **kwargs)
            Input.__init__(self, parameter)
        self.setButtonSymbols(QtGui.QAbstractSpinBox.NoButtons)

    def set_parameter(self, parameter):
        # Override from :class:`Input`
        self.setMinimum(parameter.minimum)
        self.setMaximum(parameter.maximum)
        super().set_parameter(parameter) # default gets set here, after min/max


class BooleanInput(QtGui.QCheckBox, Input):
    """
    Checkbox for boolean values, connected to a :class:`BooleanParameter`.
    """
    def __init__(self, parameter, parent=None, **kwargs):
        if qt_min_version(5):
            super().__init__(parameter=parameter, parent=parent, **kwargs)
        else:
            QtGui.QCheckBox.__init__(self, parent=parent, **kwargs)
            Input.__init__(self, parameter)

    def set_parameter(self, parameter):
        # Override from :class:`Input`
        self.setText(parameter.name)
        super().set_parameter(parameter)

    def setValue(self, value):
        return super().setChecked(value)

    def setSuffix(self, value):
        pass

    def value(self):
        return super().isChecked()


class ListInput(QtGui.QComboBox, Input):
    """
    Dropdown for list values, connected to a :class:`ListParameter`.
    """
    def __init__(self, parameter, parent=None, **kwargs):
        if qt_min_version(5):
            super().__init__(parameter=parameter, parent=parent, **kwargs)
        else:
            QtGui.QComboBox.__init__(self, parent=parent, **kwargs)
            Input.__init__(self, parameter)
        self._stringChoices = None
        self.setEditable(False)

    def set_parameter(self, parameter):
        # Override from :class:`Input`
        try:
            if hasattr(parameter, 'units') and parameter.units:
                suffix = " %s"%parameter.units
            else:
                suffix = ""

            self._stringChoices = tuple((str(choice) + suffix) for choice in parameter.choices)
        except TypeError: # choices is None
            self._stringChoices = tuple()
        self.clear()
        self.addItems(self._stringChoices)

        super().set_parameter(parameter)


    def setValue(self, value):
        try:
            index = self._parameter.choices.index(value)
            self.setCurrentIndex(index)
        except (TypeError, ValueError) as e: # no choices or choice invalid
            raise ValueError("Invalid choice for parameter. "
                             "Must be one of %s" % str(self._parameter.choices)) from e

    def setSuffix(self, value):
        pass

    def value(self):
        return self._parameter.choices[self.currentIndex()]


class ScientificInput(QtGui.QDoubleSpinBox, Input):
    """
    Spinner input box for floating-point values, connected to a
    :class:`FloatParameter`. This box will display and accept values in
    scientific notation when appropriate.

    .. seealso::
        Class :class:`~.FloatInput`
            For a non-scientific floating-point input box.
    """
    def __init__(self, parameter, parent=None, **kwargs):
        if qt_min_version(5):
            super().__init__(parameter=parameter, parent=parent, **kwargs)
        else:
            QtGui.QDoubleSpinBox.__init__(self, parent, **kwargs)
            Input.__init__(self, parameter)
        self.setButtonSymbols(QtGui.QAbstractSpinBox.NoButtons)

    def set_parameter(self, parameter):
        # Override from :class:`Input`
        self._parameter = parameter  # required before super().set_parameter
        # for self.validate which is called when setting self.decimals()
        self.validator = QtGui.QDoubleValidator(
            parameter.minimum,
            parameter.maximum,
            parameter.decimals,
            self)
        self.setDecimals(parameter.decimals)
        self.setMinimum(parameter.minimum)
        self.setMaximum(parameter.maximum)
        self.validator.setNotation(QtGui.QDoubleValidator.ScientificNotation)
        super().set_parameter(parameter)  # default gets set here, after min/max

    def validate(self, text, pos):
        if self._parameter.units:
            text = text[:-(len(self._parameter.units) + 1)]
            result = self.validator.validate(text, pos)
            return result[0], result[1] + " %s" % self._parameter.units, result[2]
        else:
            return self.validator.validate(text, pos)

    def fixCase(self, text):
        self.lineEdit().setText(text.toLower())

    def valueFromText(self, text):
        try:
            if self._parameter.units:
                return float(str(text)[:-(len(self._parameter.units) + 1)])
            else:
                return float(str(text))
        except ValueError:
            return self._parameter.default

    def textFromValue(self, value):
        string = "{:g}".format(value).replace("e+", "e")
        string = re.sub(r"e(-?)0*(\d+)", r"e\1\2", string)
        return string

    def stepEnabled(self):
        return QtGui.QAbstractSpinBox.StepNone<|MERGE_RESOLUTION|>--- conflicted
+++ resolved
@@ -55,11 +55,7 @@
         """
         self._parameter = parameter
 
-<<<<<<< HEAD
-        if parameter.value is not None:
-=======
         if parameter.is_set():
->>>>>>> 44b453e6
             self.setValue(parameter.value)
 
         if hasattr(parameter, 'units') and parameter.units:
