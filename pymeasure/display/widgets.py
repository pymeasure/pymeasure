--- conflicted
+++ resolved
@@ -1060,8 +1060,7 @@
 
     def browse_triggered(self):
         path = QtGui.QFileDialog.getExistingDirectory(self, 'Directory', '/')
-<<<<<<< HEAD
-        if path is not '':
+        if path != '':
             self.setText(path)
 
 class FilenameLineEdit(QtGui.QLineEdit):
@@ -1071,8 +1070,4 @@
     def __init__(self, parent=None):
         super().__init__(parent=parent)
 
-        
-=======
-        if path != '':
-            self.setText(path)
->>>>>>> e340f1c4
+        