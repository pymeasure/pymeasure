--- conflicted
+++ resolved
@@ -39,7 +39,7 @@
 from .inputs import BooleanInput, IntegerInput, ListInput, ScientificInput, StringInput
 from .thread import StoppableQThread
 from .log import LogHandler
-from .Qt import QtCore, QtGui, CheckableComboBox
+from .Qt import QtCore, QtGui
 from ..experiment import parameters, Procedure
 from ..experiment.results import Results
 
@@ -151,7 +151,7 @@
     updated = QtCore.QSignal()
     ResultsClass = ResultsCurve
     x_axis_changed = QtCore.QSignal(str)
-    y_axis_changed = QtCore.QSignal(list)
+    y_axis_changed = QtCore.QSignal(str)
 
     def __init__(self, x_axis=None, y_axis=None, refresh_time=0.2, check_status=True, parent=None):
         super().__init__(parent)
@@ -296,15 +296,14 @@
     """ Extends the PlotFrame to allow different columns
     of the data to be dynamically choosen
     """
-    
-    index = QtCore.QModelIndex()
-    
+
     def __init__(self, name, columns, x_axis=None, y_axis=None, refresh_time=0.2,
-                 check_status=True, parent=None):
+                 check_status=True, linewidth=1, parent=None):
         super().__init__(name, parent)
         self.columns = columns
         self.refresh_time = refresh_time
         self.check_status = check_status
+        self.linewidth = linewidth
         self._setup_ui()
         self._layout()
         if x_axis is not None:
@@ -328,7 +327,6 @@
         self.columns_y_label.setMaximumSize(QtCore.QSize(45, 16777215))
         self.columns_y_label.setText('Y Axis:')
 
-        # self.columns_y = QtGui.QComboBox(self)
         self.columns_x = QtGui.QComboBox(self)
         self.columns_y = CheckableComboBox()
         for column in self.columns:
@@ -375,25 +373,11 @@
                   QtCore.Qt.DashDotDotLine)
         need_pen = False
         if 'pen' not in kwargs:
-<<<<<<< HEAD
-            kwargs['pen'] = pg.mkPen(color=color, width=2)
-=======
             need_pen = True
->>>>>>> e57eea5d
         if 'antialias' not in kwargs:
             kwargs['antialias'] = False
         
         curve = {}
-<<<<<<< HEAD
-        for column in self.columns:
-                curve[column] = ResultsCurve(results,
-                             x=self.plot_frame.x_axis,
-                             y=column,
-                             **kwargs
-                             )
-                curve[column].setSymbol(None)
-                curve[column].setSymbolBrush(None)
-=======
         for index, column in enumerate(self.columns):
             if need_pen:
                 kwargs['pen'] = pg.mkPen(color=color, 
@@ -407,7 +391,6 @@
                                      )
             curve[column].setSymbol(None)
             curve[column].setSymbolBrush(None)
->>>>>>> e57eea5d
                 
         return curve
 
@@ -415,7 +398,7 @@
         axis = self.columns_x.itemText(index)
         self.plot_frame.change_x_axis(axis)
 
-    def update_y_column(self,index):
+    def update_y_column(self, index):
         axis = self.columns_y.itemText(index)
         checked = self.columns_y.item_checked(index)
         for item in self.plot.items:
@@ -424,11 +407,6 @@
                     item.show()
                 else:
                     item.hide()
-<<<<<<< HEAD
-        #self.plot_frame.change_y_axis(axis)
-        
-    def load(self, curve):
-=======
         for item in self.plot.items:
             if isinstance(item, ResultsCurve):
                 item.update_data()
@@ -437,20 +415,11 @@
         
     def load(self, curve):
         # Add new set of curves
->>>>>>> e57eea5d
         for i,i_curve in enumerate(curve.values()):
             i_curve.x = self.columns_x.currentText()
             i_curve.y = self.columns[i]
             i_curve.update_data()
             self.plot.addItem(i_curve)
-<<<<<<< HEAD
-            if self.columns_y.item_checked(i):
-                i_curve.show()
-            else:
-                i_curve.hide()
-
-    def remove(self, curve):
-=======
         # Make sure only enabled ones are visible
         checked_items = self.columns_y.checked_items()
         for item in self.plot.listDataItems():
@@ -461,19 +430,13 @@
 
     def remove(self, curve):
         """ Remove curve from widget """
->>>>>>> e57eea5d
         for i_curve in curve.values():
             self.plot.removeItem(i_curve)
 
     def set_color(self, curve, color):
-<<<<<<< HEAD
-        """ Remove curve from widget """
-        curve.setPen(pg.mkPen(color=color, width=2))
-=======
         """ Change the color of the pen of the curve """
         for i_curve in curve.values():
             i_curve.setPen(pg.mkPen(color=color, width=self.linewidth))
->>>>>>> e57eea5d
 
 class ImageWidget(TabWidget, QtGui.QWidget):
     """ Extends the ImageFrame to allow different columns
@@ -793,14 +756,17 @@
                 return
             except Exception as e:
                 raise e
-            
+
             curve = ResultsCurve(results,
                                  x=self.plot_widget.plot_frame.x_axis,
                                  y=self.plot_widget.plot_frame.y_axis,
-                                 pen=pg.mkPen(color=(255, 0, 0), width=1.75),
+                                 # The pyqtgraph pen width was changed to 1 (originally: 1.75) to circumvent plotting slowdown.
+                                 # Once the issue (https://github.com/pyqtgraph/pyqtgraph/issues/533) is resolved it can be reverted
+                                 pen=pg.mkPen(color=(255, 0, 0), width=1),
                                  antialias=True
                                  )
             curve.update_data()
+
             self.plot.addItem(curve)
 
             self.preview_param.clear()
