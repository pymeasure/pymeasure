#
# This file is part of the PyMeasure package.
#
# Copyright (c) 2013-2022 PyMeasure Developers
#
# Permission is hereby granted, free of charge, to any person obtaining a copy
# of this software and associated documentation files (the "Software"), to deal
# in the Software without restriction, including without limitation the rights
# to use, copy, modify, merge, publish, distribute, sublicense, and/or sell
# copies of the Software, and to permit persons to whom the Software is
# furnished to do so, subject to the following conditions:
#
# The above copyright notice and this permission notice shall be included in
# all copies or substantial portions of the Software.
#
# THE SOFTWARE IS PROVIDED "AS IS", WITHOUT WARRANTY OF ANY KIND, EXPRESS OR
# IMPLIED, INCLUDING BUT NOT LIMITED TO THE WARRANTIES OF MERCHANTABILITY,
# FITNESS FOR A PARTICULAR PURPOSE AND NONINFRINGEMENT. IN NO EVENT SHALL THE
# AUTHORS OR COPYRIGHT HOLDERS BE LIABLE FOR ANY CLAIM, DAMAGES OR OTHER
# LIABILITY, WHETHER IN AN ACTION OF CONTRACT, TORT OR OTHERWISE, ARISING FROM,
# OUT OF OR IN CONNECTION WITH THE SOFTWARE OR THE USE OR OTHER DEALINGS IN
# THE SOFTWARE.
#
import logging
from pymeasure.display.Qt import QtCore, QtGui
from pymeasure.experiment.sequencer import SequenceFileHandler, SequenceEvaluationError
from functools import partial
from inspect import signature
<<<<<<< HEAD
from collections import ChainMap
=======

from ..Qt import QtWidgets
>>>>>>> 0993e123

log = logging.getLogger(__name__)
log.addHandler(logging.NullHandler())

debug_modules_enabled = (
    #    "rowCount",
    #    "index",
    #    "data",
    #    "parent",
    #    "add_node",
    #    "remove_node",
    #    "headerData",
)


def print_debug(module, *args):
    if module in debug_modules_enabled:
        print(module, *args)


class SequencerTreeModel(QtCore.QAbstractItemModel):
    """ TODO: Documentation
    """

    def __init__(self, header, data, parent=None):
        """ TreeModel constructor
        :param header: The header to use
        :type header: Iterable
        :param parent: A QWidget that QT will give ownership of this Widget too.
        """
        super().__init__(parent)

        self.header = header
        self.root = data

    def add_node(self, parameter, parent=None):
        """ Add a row in the sequencer """
        print_debug("add_node", parameter, parent)
        if parent is None:
            parent = self.createIndex(-1, -1)

        idx = len(self.root.children(parent))
        print_debug("add_node", " idx", idx)
        parent_seq_item = parent.internalPointer()

        self.beginInsertRows(parent, idx, idx)
        seq_item, child_row = self.root.add_node(parameter, parent_seq_item)
        self.endInsertRows()
        return self.createIndex(child_row, 0, seq_item)

    def remove_node(self, index):
        """ Remove a row in the sequencer """
        print_debug("remove_node", index, index.internalPointer())
        children = self.rowCount(index)
        print_debug("remove_node", "children", children)
        seq_item = index.internalPointer()
        # Remove children from last to first
        while (children > 0):
            child = children - 1
            children_seq_item = self.root.get_children(seq_item, child)
            self.remove_node(self.createIndex(child, 0, children_seq_item))
            children = self.rowCount(index)

        self.beginRemoveRows(index.parent(), index.row(), index.row())
        parent_seq_item, parent_row = self.root.remove_node(seq_item)
        self.endRemoveRows()
        return self.createIndex(parent_row, 0, parent_seq_item)

    def flags(self, index):
        """ QAbstractItemModel override method that is used to set the flags
            for the item at the given QModelIndex.

            Here, we just set all indexes to enabled, and selectable.
        """
        if not index.isValid():
            return_value = QtCore.Qt.NoItemFlags
        else:
            return_value = QtCore.Qt.ItemIsEnabled | QtCore.Qt.ItemIsSelectable
            if index.column() >= 1:
                return_value |= QtCore.Qt.ItemIsEditable
        return return_value

    def data(self, index, role):
        """ Return the data to display for the given index and the given role.

            This method should not be called directly.
            This method is called implicitly by the QTreeView that is
            displaying us, as the way of finding out what to display where.
        """
        if not index.isValid():
            return

        elif not role == QtCore.Qt.DisplayRole:
            return

        print_debug("data", index.row(), index.column(), index.internalPointer())
        data = index.internalPointer()[index.column()]

        if not isinstance(data, QtCore.QObject):
            data = str(data)

        print_debug("data", "ret", data)
        return data

    def index(self, row, col, parent):
        """ Return a QModelIndex instance pointing the row and column underneath the parent given.
            This method should not be called directly. This method is called implicitly by the
            QTreeView that is displaying us, as the way of finding out what to display where.
        """
        print_debug("index", row, col, parent.row(), parent.column(), parent.internalPointer())
        if not parent or not parent.isValid():
            parent_data = None
        else:
            parent_data = parent.internalPointer()

        seq_item = self.root.get_children(parent_data, row)
        child = seq_item
        if child is None:
            return QtCore.QModelIndex()
        index = self.createIndex(row, col, child)
        print_debug("index", "ret", index.row(), index.column(), index.internalPointer())
        return index

    def parent(self, index=None):
        """ Return the index of the parent of a given index. If index is not supplied,
        return an invalid QModelIndex.
        Optional args: index

        :param index: QModelIndex
        :return:
        """

        if index:
            print_debug("parent", index.row(), index.column(), index.internalPointer())
        else:
            print_debug("parent", index)

        if not index or not index.isValid():
            return QtCore.QModelIndex()

        child = index.internalPointer()
        parent, parent_row = self.root.get_parent(child)

        if parent is None:
            return QtCore.QModelIndex()

        index = self.createIndex(parent_row, 0, parent)
        print_debug("parent", "ret", parent_row, index.row(), index.column(), child)
        return index

    def rowCount(self, parent):
        """ Return the number of children of a given parent.

            If an invalid QModelIndex is supplied, return the number of children under the root.

        :param parent: QModelIndex
        """
        print_debug("rowCount", parent, parent.internalPointer())
        if parent.column() > 0:
            return 0

        if not parent.isValid():
            parent = None
        else:
            parent = parent.internalPointer()

        rows = len(self.root.children(parent))
        print_debug("rowCount", "ret", rows, parent)
        return rows

    def columnCount(self, parent):
        """ Return the number of columns in the model header.

            The parent parameter exists only to support the signature of QAbstractItemModel.
        """
        return len(self.header)

    def headerData(self, section, orientation, role):
        """ Return the header data for the given section, orientation and role.

            This method should not be called directly.
            This method is called implicitly by the QTreeView that is displaying us,
            as the way of finding out what to display where.
        """
        print_debug("headerData", section, orientation, role)
        if orientation == QtCore.Qt.Horizontal and role == QtCore.Qt.DisplayRole:
            return self.header[section]

    def setData(self, index, value, role=QtCore.Qt.EditRole):
        print_debug("setData", index, value, role)
        return_value = False
        if role == QtCore.Qt.EditRole:
            return_value = self.root.set_data(index.internalPointer(), index.row(),
                                              index.column(), value)
            if return_value:
                self.dataChanged.emit(index, index, value)
        return return_value

    def __iter__(self):
        for row, child in enumerate(self.root.children()):
            yield self.createIndex(row, 0, None)

    def save(self, filename=None):
        self.root.save(filename)


class ComboBoxDelegate(QtGui.QStyledItemDelegate):
    def __init__(self, owner, choices):
        super().__init__(owner)
        self.items = choices

    def createEditor(self, parent, option, index):
        editor = QtGui.QComboBox(parent)
        editor.currentIndexChanged.connect(self.commit_editor)
        editor.addItems(self.items)
        return editor

    def commit_editor(self):
        editor = self.sender()
        self.commitData.emit(editor)

    def setEditorData(self, editor, index):
        value = index.data(QtCore.Qt.DisplayRole)
        num = self.items.index(value)
        editor.setCurrentIndex(num)

    def setModelData(self, editor, model, index):
        value = editor.currentText()
        model.setData(index, value, QtCore.Qt.EditRole)

    def updateEditorGeometry(self, editor, option, index):
        editor.setGeometry(option.rect)


class ExpressionValidator(QtGui.QValidator):
    def validate(self, input_string, pos):
        return_value = QtGui.QValidator.Acceptable
        try:
            SequenceFileHandler.eval_string(input_string, log_enabled=False)
        except SequenceEvaluationError:
            return_value = QtGui.QValidator.Intermediate
        return return_value


class LineEditDelegate(QtGui.QStyledItemDelegate):
    def createEditor(self, parent, option, index):
        editor = QtGui.QLineEdit(parent)
        editor.setValidator(ExpressionValidator())
        return editor

    def setEditorData(self, editor, index):
        value = index.data(QtCore.Qt.DisplayRole)
        editor.setText(value)

    def setModelData(self, editor, model, index):
        value = editor.text()
        model.setData(index, value, QtCore.Qt.EditRole)

    def updateEditorGeometry(self, editor, option, index):
        editor.setGeometry(option.rect)


class SequencerTreeView(QtGui.QTreeView):
    def save(self, filename=None):
        self.model().save(filename)

    def selectRow(self, index):
        selection_model = self.selectionModel()
        selection_model.select(index, QtCore.QItemSelectionModel.Clear)
        for column in range(self.model().columnCount(index)):
            idx = self.model().createIndex(index.row(), column,
                                           index.internalPointer())
            selection_model.select(idx, QtCore.QItemSelectionModel.Select)


class SequencerWidget(QtWidgets.QWidget):
    """
    Widget that allows to generate a sequence of measurements with varying
    parameters. Moreover, one can write a simple text file to easily load a
    sequence.

    Currently requires a queue function of the
    :class:`ManagedWindow<pymeasure.display.windows.managed_window.ManagedWindow>` to have a
    "procedure" argument.
    """

    MAXDEPTH = 10

    def __init__(self, inputs=None, sequence_file=None, parent=None):
        super().__init__(parent)
        self._parent = parent

        self._check_queue_signature()

        # if no explicit inputs are given, use the displayed parameters
        if inputs is not None:
            self._inputs = inputs
        else:
            self._inputs = self._parent.displays

        self._get_properties()
        self._setup_ui()
        self._layout()

        # Load the sequence file if supplied.
        if sequence_file is not None:
            self.load_sequence(fileName=sequence_file)

    def _check_queue_signature(self):
        """
        Check if the call signature of the implementation of the`ManagedWindow.queue`
        method accepts the `procedure` keyword argument, which is required for using
        the sequencer.
        """

        call_signature = signature(self._parent.queue)

        if 'procedure' not in call_signature.parameters:
            raise AttributeError(
                "The queue method of of the ManagedWindow does not accept the 'procedure'"
                "keyword argument. Accepting this keyword argument is required when using"
                "the 'SequencerWidget'."
            )

    def _get_properties(self):
        """
        Obtain the names of the input parameters.
        """

        parameter_objects = self._parent.procedure_class().parameter_objects()

        self.names = {key: parameter.name
                      for key, parameter
                      in parameter_objects.items()
                      if key in self._inputs}

        self.names_inv = {name: key for key, name in self.names.items()}
        self.names_choices = list(sorted(self.names_inv.keys()))

    def _setup_ui(self):
<<<<<<< HEAD
        self.tree = SequencerTreeView(self)
        self.tree.setHeaderHidden(False)
=======
        self.tree = QtWidgets.QTreeWidget(self)
        self.tree.setHeaderLabels(["Level", "Parameter", "Sequence"])
>>>>>>> 0993e123
        width = self.tree.viewport().size().width()
        self.tree.setColumnWidth(0, int(0.7 * width))
        self.tree.setColumnWidth(1, int(0.9 * width))
        self.tree.setColumnWidth(2, int(0.9 * width))
<<<<<<< HEAD
        self.tree.setItemDelegateForColumn(1, ComboBoxDelegate(self, self.names_choices))
        self.tree.setItemDelegateForColumn(2, LineEditDelegate(self))
        self.add_root_item_btn = QtGui.QPushButton("Add root item")
=======

        self.add_root_item_btn = QtWidgets.QPushButton("Add root item")
>>>>>>> 0993e123
        self.add_root_item_btn.clicked.connect(
            partial(self._add_tree_item, level=0)
        )

        self.add_tree_item_btn = QtWidgets.QPushButton("Add item")
        self.add_tree_item_btn.clicked.connect(self._add_tree_item)

        self.remove_tree_item_btn = QtWidgets.QPushButton("Remove item")
        self.remove_tree_item_btn.clicked.connect(self._remove_selected_tree_item)

        self.load_seq_button = QtWidgets.QPushButton("Load sequence")
        self.load_seq_button.clicked.connect(self.load_sequence)
        self.load_seq_button.setToolTip("Load a sequence from a file.")

        self.queue_button = QtWidgets.QPushButton("Queue sequence")
        self.queue_button.clicked.connect(self.queue_sequence)

    def _layout(self):
        btn_box = QtWidgets.QHBoxLayout()
        btn_box.addWidget(self.add_root_item_btn)
        btn_box.addWidget(self.add_tree_item_btn)
        btn_box.addWidget(self.remove_tree_item_btn)

        btn_box_2 = QtWidgets.QHBoxLayout()
        btn_box_2.addWidget(self.load_seq_button)
        btn_box_2.addWidget(self.queue_button)

        vbox = QtWidgets.QVBoxLayout(self)
        vbox.setSpacing(6)
        vbox.addWidget(self.tree)
        vbox.addLayout(btn_box)
        vbox.addLayout(btn_box_2)
        self.setLayout(vbox)

    def _add_tree_item(self, *, level=None, parameter=None, sequence=None):
        """
        Add an item to the sequence tree. An item will be added as a child
        to the selected (existing) item, except when level is given.

        :param level: An integer value determining the level at which an
            item is added. If level is 0, a root item will be added.

        :param parameter: If given, the parameter field is pre-filled
        :param sequence: If given, the sequence field is pre-filled
        """

        selected = self.tree.selectionModel().selection().indexes()

        if len(selected) >= 1 and level != 0:
            parent = selected[0]
        else:
            parent = None

        if parameter is None:
            parameter = self.names_choices[0]

<<<<<<< HEAD
        model = self.tree.model()
        node_index = model.add_node(parameter=parameter, parent=parent)
=======
            while p_depth > level - 1:
                parent = parent.parent()
                p_depth = self._depth_of_child(parent)

        comboBox = QtWidgets.QComboBox()
        lineEdit = QtWidgets.QLineEdit()

        comboBox.addItems(list(sorted(self.names_inv.keys())))

        item = QtWidgets.QTreeWidgetItem(parent, [""])
        depth = self._depth_of_child(item)
        item.setText(0, f"{depth:d}")

        self.tree.setItemWidget(item, 1, comboBox)
        self.tree.setItemWidget(item, 2, lineEdit)
>>>>>>> 0993e123

        self.tree.expandAll()

        self.tree.selectRow(node_index)

    def _remove_selected_tree_item(self):
        """
        Remove the selected item (and any child items) from the sequence tree.
        """

        selected = self.tree.selectionModel().selection().indexes()

        if len(selected) == 0:
            return

        node_index = self.tree.model().remove_node(selected[0])

        if node_index.isValid():
            self.tree.selectRow(node_index)

    def get_sequence(self):
        return self.data.parameters_sequence(self.names_inv)

    def queue_sequence(self):
        """
        Obtain a list of parameters from the sequence tree, enter these into
        procedures, and queue these procedures.
        """

        self.queue_button.setEnabled(False)

        try:
            sequence = self.get_sequence()
        except SequenceEvaluationError:
            log.error("Evaluation of one of the sequence strings went wrong, no sequence queued.")
        else:
            log.info(
                "Queuing %d measurements based on the entered sequences." % len(sequence)
            )

            for entry in sequence:
                QtWidgets.QApplication.processEvents()
                parameters = dict(ChainMap(*entry[::-1]))

                procedure = self._parent.make_procedure()
                procedure.set_parameters(parameters)
                self._parent.queue(procedure=procedure)

        finally:
            self.queue_button.setEnabled(True)

    def load_sequence(self, *, fileName=None):
        """
        Load a sequence from a .txt file.

        :param fileName: Filename (string) of the to-be-loaded file.
        """

        if fileName is None:
            fileName, _ = QtWidgets.QFileDialog.getOpenFileName(self, 'OpenFile')

        if len(fileName) == 0:
            return

<<<<<<< HEAD
        self.data = SequenceFileHandler(open(fileName, "r"))
        self.tree_model = SequencerTreeModel(header=["Level", "Parameter", "Sequence"],
                                             data=self.data)
        self.tree.setModel(self.tree_model)
        self.tree.expandAll()
=======
        content = []

        with open(fileName) as file:
            content = file.readlines()

        pattern = re.compile("([-]+) \"(.*?)\", \"(.*?)\"")
        for line in content:
            line = line.strip()
            match = pattern.search(line)

            if not match:
                continue

            level = len(match.group(1)) - 1

            if level < 0:
                continue

            parameter = match.group(2)
            sequence = match.group(3)

            self._add_tree_item(
                level=level,
                parameter=parameter,
                sequence=sequence,
            )

    def get_sequence_from_tree(self):
        """
        Generate a list of parameters from the sequence tree.
        """

        iterator = QtWidgets.QTreeWidgetItemIterator(self.tree)
        sequences = []
        current_sequence = [[] for i in range(self.MAXDEPTH)]
        temp_sequence = [[] for i in range(self.MAXDEPTH)]

        while iterator.value():
            item = iterator.value()
            depth = self._depth_of_child(item)

            name = self.tree.itemWidget(item, 1).currentText()
            parameter = self.names_inv[name]
            values = self.eval_string(
                self.tree.itemWidget(item, 2).text(),
                name, depth,
            )

            try:
                sequence_entry = [{parameter: value} for value in values]
            except TypeError:
                log.error(
                    "TypeError, likely no sequence for one of the parameters"
                )
            else:
                current_sequence[depth].extend(sequence_entry)

            iterator += 1
            next_depth = self._depth_of_child(iterator.value())

            for depth_idx in range(depth, next_depth, -1):
                temp_sequence[depth_idx].extend(current_sequence[depth_idx])

                if depth_idx != 0:
                    sequence_products = list(product(
                        current_sequence[depth_idx - 1],
                        temp_sequence[depth_idx]
                    ))

                    for i in range(len(sequence_products)):
                        try:
                            element = sequence_products[i][1]
                        except IndexError:
                            log.error(
                                "IndexError, likely empty nested parameter"
                            )
                        else:
                            if isinstance(element, tuple):
                                sequence_products[i] = (
                                    sequence_products[i][0], *element)

                    temp_sequence[depth_idx - 1].extend(sequence_products)
                    temp_sequence[depth_idx] = []

                current_sequence[depth_idx] = []
                current_sequence[depth_idx - 1] = []

            if depth == next_depth:
                temp_sequence[depth].extend(current_sequence[depth])
                current_sequence[depth] = []

        sequences = temp_sequence[0]

        for idx in range(len(sequences)):
            if not isinstance(sequences[idx], tuple):
                sequences[idx] = (sequences[idx],)

        return sequences

    @staticmethod
    def _depth_of_child(item):
        """
        Determine the level / depth of a child item in the sequence tree.
        """

        depth = -1
        while item:
            item = item.parent()
            depth += 1
        return depth

    @staticmethod
    def eval_string(string, name=None, depth=None):
        """
        Evaluate the given string. The string is evaluated using a list of
        pre-defined functions that are deemed safe to use, to prevent the
        execution of malicious code. For this purpose, also any built-in
        functions or global variables are not available.

        :param string: String to be interpreted.
        :param name: Name of the to-be-interpreted string, only used for
            error messages.
        :param depth: Depth of the to-be-interpreted string, only used
            for error messages.
        """

        evaluated_string = None
        if len(string) > 0:
            try:
                evaluated_string = eval(
                    string, {"__builtins__": None}, SAFE_FUNCTIONS
                )
            except TypeError:
                log.error("TypeError, likely a typo in one of the " +
                          "functions for parameter '{}', depth {}".format(
                              name, depth
                          ))
                raise SequenceEvaluationException()
            except SyntaxError:
                log.error("SyntaxError, likely unbalanced brackets " +
                          f"for parameter '{name}', depth {depth}")
                raise SequenceEvaluationException()
            except ValueError:
                log.error("ValueError, likely wrong function argument " +
                          f"for parameter '{name}', depth {depth}")
                raise SequenceEvaluationException()
        else:
            log.error("No sequence entered for " +
                      f"for parameter '{name}', depth {depth}")
            raise SequenceEvaluationException()

        evaluated_string = numpy.array(evaluated_string)
        return evaluated_string
>>>>>>> 0993e123
<|MERGE_RESOLUTION|>--- conflicted
+++ resolved
@@ -22,16 +22,12 @@
 # THE SOFTWARE.
 #
 import logging
-from pymeasure.display.Qt import QtCore, QtGui
-from pymeasure.experiment.sequencer import SequenceFileHandler, SequenceEvaluationError
 from functools import partial
 from inspect import signature
-<<<<<<< HEAD
 from collections import ChainMap
-=======
-
-from ..Qt import QtWidgets
->>>>>>> 0993e123
+
+from ..Qt import QtCore, QtWidgets
+from ..experiment.sequencer import SequenceFileHandler, SequenceEvaluationError
 
 log = logging.getLogger(__name__)
 log.addHandler(logging.NullHandler())
@@ -372,25 +368,15 @@
         self.names_choices = list(sorted(self.names_inv.keys()))
 
     def _setup_ui(self):
-<<<<<<< HEAD
         self.tree = SequencerTreeView(self)
         self.tree.setHeaderHidden(False)
-=======
-        self.tree = QtWidgets.QTreeWidget(self)
-        self.tree.setHeaderLabels(["Level", "Parameter", "Sequence"])
->>>>>>> 0993e123
         width = self.tree.viewport().size().width()
         self.tree.setColumnWidth(0, int(0.7 * width))
         self.tree.setColumnWidth(1, int(0.9 * width))
         self.tree.setColumnWidth(2, int(0.9 * width))
-<<<<<<< HEAD
         self.tree.setItemDelegateForColumn(1, ComboBoxDelegate(self, self.names_choices))
         self.tree.setItemDelegateForColumn(2, LineEditDelegate(self))
         self.add_root_item_btn = QtGui.QPushButton("Add root item")
-=======
-
-        self.add_root_item_btn = QtWidgets.QPushButton("Add root item")
->>>>>>> 0993e123
         self.add_root_item_btn.clicked.connect(
             partial(self._add_tree_item, level=0)
         )
@@ -447,26 +433,8 @@
         if parameter is None:
             parameter = self.names_choices[0]
 
-<<<<<<< HEAD
         model = self.tree.model()
         node_index = model.add_node(parameter=parameter, parent=parent)
-=======
-            while p_depth > level - 1:
-                parent = parent.parent()
-                p_depth = self._depth_of_child(parent)
-
-        comboBox = QtWidgets.QComboBox()
-        lineEdit = QtWidgets.QLineEdit()
-
-        comboBox.addItems(list(sorted(self.names_inv.keys())))
-
-        item = QtWidgets.QTreeWidgetItem(parent, [""])
-        depth = self._depth_of_child(item)
-        item.setText(0, f"{depth:d}")
-
-        self.tree.setItemWidget(item, 1, comboBox)
-        self.tree.setItemWidget(item, 2, lineEdit)
->>>>>>> 0993e123
 
         self.tree.expandAll()
 
@@ -531,164 +499,8 @@
         if len(fileName) == 0:
             return
 
-<<<<<<< HEAD
         self.data = SequenceFileHandler(open(fileName, "r"))
         self.tree_model = SequencerTreeModel(header=["Level", "Parameter", "Sequence"],
                                              data=self.data)
         self.tree.setModel(self.tree_model)
-        self.tree.expandAll()
-=======
-        content = []
-
-        with open(fileName) as file:
-            content = file.readlines()
-
-        pattern = re.compile("([-]+) \"(.*?)\", \"(.*?)\"")
-        for line in content:
-            line = line.strip()
-            match = pattern.search(line)
-
-            if not match:
-                continue
-
-            level = len(match.group(1)) - 1
-
-            if level < 0:
-                continue
-
-            parameter = match.group(2)
-            sequence = match.group(3)
-
-            self._add_tree_item(
-                level=level,
-                parameter=parameter,
-                sequence=sequence,
-            )
-
-    def get_sequence_from_tree(self):
-        """
-        Generate a list of parameters from the sequence tree.
-        """
-
-        iterator = QtWidgets.QTreeWidgetItemIterator(self.tree)
-        sequences = []
-        current_sequence = [[] for i in range(self.MAXDEPTH)]
-        temp_sequence = [[] for i in range(self.MAXDEPTH)]
-
-        while iterator.value():
-            item = iterator.value()
-            depth = self._depth_of_child(item)
-
-            name = self.tree.itemWidget(item, 1).currentText()
-            parameter = self.names_inv[name]
-            values = self.eval_string(
-                self.tree.itemWidget(item, 2).text(),
-                name, depth,
-            )
-
-            try:
-                sequence_entry = [{parameter: value} for value in values]
-            except TypeError:
-                log.error(
-                    "TypeError, likely no sequence for one of the parameters"
-                )
-            else:
-                current_sequence[depth].extend(sequence_entry)
-
-            iterator += 1
-            next_depth = self._depth_of_child(iterator.value())
-
-            for depth_idx in range(depth, next_depth, -1):
-                temp_sequence[depth_idx].extend(current_sequence[depth_idx])
-
-                if depth_idx != 0:
-                    sequence_products = list(product(
-                        current_sequence[depth_idx - 1],
-                        temp_sequence[depth_idx]
-                    ))
-
-                    for i in range(len(sequence_products)):
-                        try:
-                            element = sequence_products[i][1]
-                        except IndexError:
-                            log.error(
-                                "IndexError, likely empty nested parameter"
-                            )
-                        else:
-                            if isinstance(element, tuple):
-                                sequence_products[i] = (
-                                    sequence_products[i][0], *element)
-
-                    temp_sequence[depth_idx - 1].extend(sequence_products)
-                    temp_sequence[depth_idx] = []
-
-                current_sequence[depth_idx] = []
-                current_sequence[depth_idx - 1] = []
-
-            if depth == next_depth:
-                temp_sequence[depth].extend(current_sequence[depth])
-                current_sequence[depth] = []
-
-        sequences = temp_sequence[0]
-
-        for idx in range(len(sequences)):
-            if not isinstance(sequences[idx], tuple):
-                sequences[idx] = (sequences[idx],)
-
-        return sequences
-
-    @staticmethod
-    def _depth_of_child(item):
-        """
-        Determine the level / depth of a child item in the sequence tree.
-        """
-
-        depth = -1
-        while item:
-            item = item.parent()
-            depth += 1
-        return depth
-
-    @staticmethod
-    def eval_string(string, name=None, depth=None):
-        """
-        Evaluate the given string. The string is evaluated using a list of
-        pre-defined functions that are deemed safe to use, to prevent the
-        execution of malicious code. For this purpose, also any built-in
-        functions or global variables are not available.
-
-        :param string: String to be interpreted.
-        :param name: Name of the to-be-interpreted string, only used for
-            error messages.
-        :param depth: Depth of the to-be-interpreted string, only used
-            for error messages.
-        """
-
-        evaluated_string = None
-        if len(string) > 0:
-            try:
-                evaluated_string = eval(
-                    string, {"__builtins__": None}, SAFE_FUNCTIONS
-                )
-            except TypeError:
-                log.error("TypeError, likely a typo in one of the " +
-                          "functions for parameter '{}', depth {}".format(
-                              name, depth
-                          ))
-                raise SequenceEvaluationException()
-            except SyntaxError:
-                log.error("SyntaxError, likely unbalanced brackets " +
-                          f"for parameter '{name}', depth {depth}")
-                raise SequenceEvaluationException()
-            except ValueError:
-                log.error("ValueError, likely wrong function argument " +
-                          f"for parameter '{name}', depth {depth}")
-                raise SequenceEvaluationException()
-        else:
-            log.error("No sequence entered for " +
-                      f"for parameter '{name}', depth {depth}")
-            raise SequenceEvaluationException()
-
-        evaluated_string = numpy.array(evaluated_string)
-        return evaluated_string
->>>>>>> 0993e123
+        self.tree.expandAll()