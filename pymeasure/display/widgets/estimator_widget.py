#
# This file is part of the PyMeasure package.
#
# Copyright (c) 2013-2022 PyMeasure Developers
#
# Permission is hereby granted, free of charge, to any person obtaining a copy
# of this software and associated documentation files (the "Software"), to deal
# in the Software without restriction, including without limitation the rights
# to use, copy, modify, merge, publish, distribute, sublicense, and/or sell
# copies of the Software, and to permit persons to whom the Software is
# furnished to do so, subject to the following conditions:
#
# The above copyright notice and this permission notice shall be included in
# all copies or substantial portions of the Software.
#
# THE SOFTWARE IS PROVIDED "AS IS", WITHOUT WARRANTY OF ANY KIND, EXPRESS OR
# IMPLIED, INCLUDING BUT NOT LIMITED TO THE WARRANTIES OF MERCHANTABILITY,
# FITNESS FOR A PARTICULAR PURPOSE AND NONINFRINGEMENT. IN NO EVENT SHALL THE
# AUTHORS OR COPYRIGHT HOLDERS BE LIABLE FOR ANY CLAIM, DAMAGES OR OTHER
# LIABILITY, WHETHER IN AN ACTION OF CONTRACT, TORT OR OTHERWISE, ARISING FROM,
# OUT OF OR IN CONNECTION WITH THE SOFTWARE OR THE USE OR OTHER DEALINGS IN
# THE SOFTWARE.
#

import logging

from inspect import signature
from datetime import datetime, timedelta

from ..thread import StoppableQThread
<<<<<<< HEAD
from ..Qt import QtCore, QtGui
from .sequencer_widget import SequenceEvaluationError
=======
from ..Qt import QtCore, QtWidgets
from .sequencer_widget import SequenceEvaluationException
>>>>>>> 0993e123

log = logging.getLogger(__name__)
log.addHandler(logging.NullHandler())


class EstimatorThread(StoppableQThread):
    new_estimates = QtCore.Signal(list)

    def __init__(self, get_estimates_callable):
        StoppableQThread.__init__(self)

        self._get_estimates = get_estimates_callable

        self.delay = 2

    def __del__(self):
        self.wait()

    def run(self):
        self._should_stop.clear()

        while not self._should_stop.wait(self.delay):
            estimates = self._get_estimates()
            self.new_estimates.emit(estimates)


class EstimatorWidget(QtWidgets.QWidget):
    """
    Widget that allows to display up-front estimates of the measurement
    procedure.

    This widget relies on a `get_estimates` method of the
    :class:`Procedure<pymeasure.experiment.procedure.Procedure>` class.
    `get_estimates` is expected to return a list of tuples, where each tuple
    contains two strings: a label and the estimate.

    If the :class:`SequencerWidget<pymeasure.display.widgets.sequencer_widget.SequencerWidget>`
    is also used, it is possible to ask for the current sequencer or its length by
    asking for two keyword arguments in the Implementation of the `get_estimates` function:
    `sequence` and `sequence_length`, respectively.

    """
    provide_sequence = False
    provide_sequence_length = False
    number_of_estimates = 0
    sequencer = None

    def __init__(self, parent=None):
        super().__init__(parent)
        self._parent = parent

        self.check_get_estimates_signature()

        self.update_thread = EstimatorThread(self.get_estimates)
        self.update_thread.new_estimates.connect(self.display_estimates)

        self._setup_ui()
        self._layout()

        self.update_estimates()

        self.update_box.setCheckState(QtCore.Qt.CheckState.PartiallyChecked)

    def check_get_estimates_signature(self):
        """ Method that checks the signature of the get_estimates function.
        It checks which input arguments are allowed and, if the output is
        correct for the EstimatorWidget, stores the number of estimates.
        """

        # Check function arguments
        proc = self._parent.make_procedure()
        call_signature = signature(proc.get_estimates)

        if "sequence" in call_signature.parameters:
            self.provide_sequence = True

        if "sequence_length" in call_signature.parameters:
            self.provide_sequence_length = True

        estimates = self.get_estimates()

        # Check if the output of the function is acceptable
        raise_error = True
        if isinstance(estimates, (list, tuple)):
            if all([isinstance(est, (tuple, list)) for est in estimates]):
                if all([len(est) == 2 for est in estimates]):
                    raise_error = False

        if raise_error:
            raise TypeError(
                "If implemented, the get_estimates function is expected to"
                "return an int or float representing the estimated duration,"
                "or a list of tuples of strings, where each tuple  represents"
                "an estimate containing two string: the first is a label for"
                "the estimate, the second is the estimate itself."
            )

        # Store the number of estimates
        self.number_of_estimates = len(estimates)

    def _setup_ui(self):
        self.line_edits = list()
        for idx in range(self.number_of_estimates):
            qlb = QtWidgets.QLabel(self)

            qle = QtWidgets.QLineEdit(self)
            qle.setEnabled(False)
            qle.setAlignment(QtCore.Qt.AlignmentFlag.AlignRight)

            self.line_edits.append((qlb, qle))

        # Add a checkbox for continuous updating
        self.update_box = QtWidgets.QCheckBox(self)
        self.update_box.setTristate(True)
        self.update_box.stateChanged.connect(self._set_continuous_updating)

        # Add a button for instant updating
        self.update_button = QtWidgets.QPushButton("Update", self)
        self.update_button.clicked.connect(self.update_estimates)

    def _layout(self):
        f_layout = QtWidgets.QFormLayout(self)
        for row in self.line_edits:
            f_layout.addRow(*row)

        update_hbox = QtWidgets.QHBoxLayout()
        update_hbox.addWidget(self.update_box)
        update_hbox.addWidget(self.update_button)
        f_layout.addRow("Update continuously", update_hbox)

    def get_estimates(self):
        """ Method that makes a procedure with the currently entered
        parameters and returns the estimates for these parameters.
        """
        # Make a procedure
        procedure = self._parent.make_procedure()

        kwargs = dict()

        sequence = None
        sequence_length = None
        if hasattr(self._parent, "sequencer"):
            try:
                sequence = self._parent.sequencer.get_sequence()
            except SequenceEvaluationError:
                sequence_length = 0
            else:
                sequence_length = len(sequence)

        if self.provide_sequence:
            kwargs["sequence"] = sequence

        if self.provide_sequence_length:
            kwargs["sequence_length"] = sequence_length

        estimates = procedure.get_estimates(**kwargs)

        if isinstance(estimates, (int, float)):
            estimates = self._estimates_from_duration(estimates, sequence_length)

        return estimates

    def update_estimates(self):
        """ Method that gets and displays the estimates.
        Implemented for connecting to the 'update'-button.
        """
        estimates = self.get_estimates()
        self.display_estimates(estimates)

    def display_estimates(self, estimates):
        """ Method that updates the shown estimates for the given set of
        estimates.

        :param estimates: The set of estimates to be shown in the form of a
            list of tuples of (2) strings
        """
        if len(estimates) != self.number_of_estimates:
            raise ValueError(
                "Number of estimates changed after initialisation "
                "(from %d to %d)." % (self.number_of_estimates, len(estimates))
            )

        for idx, estimate in enumerate(estimates):
            self.line_edits[idx][0].setText(estimate[0])
            self.line_edits[idx][1].setText(estimate[1])

    def _estimates_from_duration(self, duration, sequence_length):
        estimates = list()

        estimates.append(("Duration", "%d s" % int(duration)))

        if hasattr(self._parent, "sequencer"):
            estimates.append(("Sequence length", str(sequence_length)))
            estimates.append(("Sequence duration", "%d s" % int(sequence_length * duration)))

        estimates.append(('Measurement finished at', str(datetime.now() + timedelta(
            seconds=duration))[:-7]))

        if hasattr(self._parent, "sequencer"):
            estimates.append(('Sequence finished at', str(datetime.now() + timedelta(
                seconds=duration * sequence_length))[:-7]))

        return estimates

    def _set_continuous_updating(self):
        state = self.update_box.checkState()

        self.update_thread.stop()
        self.update_thread.join()

        if state == QtCore.Qt.CheckState.Unchecked:
            pass
        elif state == QtCore.Qt.CheckState.PartiallyChecked:
            self.update_thread.delay = 2
            self.update_thread.start()
        elif state == QtCore.Qt.CheckState.Checked:
            self.update_thread.delay = 0.1
            self.update_thread.start()<|MERGE_RESOLUTION|>--- conflicted
+++ resolved
@@ -28,13 +28,8 @@
 from datetime import datetime, timedelta
 
 from ..thread import StoppableQThread
-<<<<<<< HEAD
 from ..Qt import QtCore, QtGui
 from .sequencer_widget import SequenceEvaluationError
-=======
-from ..Qt import QtCore, QtWidgets
-from .sequencer_widget import SequenceEvaluationException
->>>>>>> 0993e123
 
 log = logging.getLogger(__name__)
 log.addHandler(logging.NullHandler())
