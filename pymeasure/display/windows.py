#
# This file is part of the PyMeasure package.
#
# Copyright (c) 2013-2021 PyMeasure Developers
#
# Permission is hereby granted, free of charge, to any person obtaining a copy
# of this software and associated documentation files (the "Software"), to deal
# in the Software without restriction, including without limitation the rights
# to use, copy, modify, merge, publish, distribute, sublicense, and/or sell
# copies of the Software, and to permit persons to whom the Software is
# furnished to do so, subject to the following conditions:
#
# The above copyright notice and this permission notice shall be included in
# all copies or substantial portions of the Software.
#
# THE SOFTWARE IS PROVIDED "AS IS", WITHOUT WARRANTY OF ANY KIND, EXPRESS OR
# IMPLIED, INCLUDING BUT NOT LIMITED TO THE WARRANTIES OF MERCHANTABILITY,
# FITNESS FOR A PARTICULAR PURPOSE AND NONINFRINGEMENT. IN NO EVENT SHALL THE
# AUTHORS OR COPYRIGHT HOLDERS BE LIABLE FOR ANY CLAIM, DAMAGES OR OTHER
# LIABILITY, WHETHER IN AN ACTION OF CONTRACT, TORT OR OTHERWISE, ARISING FROM,
# OUT OF OR IN CONNECTION WITH THE SOFTWARE OR THE USE OR OTHER DEALINGS IN
# THE SOFTWARE.
#

import logging

import os
import subprocess, platform


import pyqtgraph as pg

from .browser import BrowserItem
from .curves import ResultsCurve
from .manager import Manager, Experiment
from .Qt import QtCore, QtGui
from .widgets import (
    PlotWidget,
    BrowserWidget,
    InputsWidget,
    LogWidget,
    ResultsDialog,
    SequencerWidget,
    ImageWidget,
    DirectoryLineEdit,
    EstimatorWidget,
)
from ..experiment import Results, Procedure

log = logging.getLogger(__name__)
log.addHandler(logging.NullHandler())


class PlotterWindow(QtGui.QMainWindow):
    """
    A window for plotting experiment results. Should not be
    instantiated directly, but only via the
    :class:`~pymeasure.display.plotter.Plotter` class.

    .. seealso::

        Tutorial :ref:`tutorial-plotterwindow`
            A tutorial and example code for using the Plotter and PlotterWindow.

    .. attribute plot::

        The `pyqtgraph.PlotItem`_ object for this window. Can be
        accessed to further customise the plot view programmatically, e.g.,
        display log-log or semi-log axes by default, change axis range, etc.

    .. pyqtgraph.PlotItem: http://www.pyqtgraph.org/documentation/graphicsItems/plotitem.html

    """
    def __init__(self, plotter, refresh_time=0.1, parent=None):
        super().__init__(parent)
        self.plotter = plotter
        self.refresh_time = refresh_time
        columns = plotter.results.procedure.DATA_COLUMNS

        self.setWindowTitle('Results Plotter')
        self.main = QtGui.QWidget(self)

        vbox = QtGui.QVBoxLayout(self.main)
        vbox.setSpacing(0)

        hbox = QtGui.QHBoxLayout()
        hbox.setSpacing(6)
        hbox.setContentsMargins(-1, 6, -1, -1)

        file_label = QtGui.QLabel(self.main)
        file_label.setText('Data Filename:')

        self.file = QtGui.QLineEdit(self.main)
        self.file.setText(plotter.results.data_filename)

        hbox.addWidget(file_label)
        hbox.addWidget(self.file)
        vbox.addLayout(hbox)

        self.plot_widget = PlotWidget("Plotter", columns, refresh_time=self.refresh_time, check_status=False)
        self.plot = self.plot_widget.plot

        vbox.addWidget(self.plot_widget)

        self.main.setLayout(vbox)
        self.setCentralWidget(self.main)
        self.main.show()
        self.resize(800, 600)

        self.curve = ResultsCurve(plotter.results, columns[0], columns[1],
                                  pen=pg.mkPen(color=pg.intColor(0), width=2), antialias=False)
        self.plot.addItem(self.curve)

        self.plot_widget.updated.connect(self.check_stop)

    def quit(self, evt=None):
        log.info("Quitting the Plotter")
        self.close()
        self.plotter.stop()

    def check_stop(self):
        """ Checks if the Plotter should stop and exits the Qt main loop if so
        """
        if self.plotter.should_stop():
            QtCore.QCoreApplication.instance().quit()


class ManagedWindowBase(QtGui.QMainWindow):
    """
    Base class for GUI experiment management .

    The ManagedWindowBase provides an interface for inputting experiment
    parameters, running several experiments
    (:class:`~pymeasure.experiment.procedure.Procedure`), plotting
    result curves, and listing the experiments conducted during a session.

    The ManagedWindowBase uses a Manager to control Workers in a Queue,
    and provides a simple interface.
    The :meth:`~pymeasure.display.windows.ManagedWindowBase.queue` method must be
    overridden by the child class.

    The ManagedWindowBase allow user to define a set of widget that display information about the
    experiment. The information displayed may include: plots, tabular view, logging information, etc.

    This class is not intended to be used directy, but it should be subclassed to provide some
    appropriate widget list. Example of classes usable as element of widget list are:

    - :class:`~pymeasure.display.widgets.LogWidget`
    - :class:`~pymeasure.display.widgets.PlotWidget`
    - :class:`~pymeasure.display.widgets.ImageWidget`

    Of course, users can define its own widget making sure that inherits from :class:`~pymeasure.display.widgets.TabWidget`.

    Examples of ready to use classes inherited from ManagedWindowBase are:

    - :class:`~pymeasure.display.windows.ManagedWindow`
    - :class:`~pymeasure.display.windows.ManagedImageWindow`

    .. seealso::

        Tutorial :ref:`tutorial-managedwindow`
            A tutorial and example on the basic configuration and usage of ManagedWindow.

    Parameters for :code:`__init__` constructor.

    :param procedure_class: procedure class describing the experiment (see :class:`~pymeasure.experiment.procedure.Procedure`)
    :param widget_list: list of widget to be displayed in the GUI
    :param inputs: list of :class:`~pymeasure.experiment.parameters.Parameter` instance variable names, which the display will generate graphical fields for
    :param displays: list of :class:`~pymeasure.experiment.parameters.Parameter` instance variable names displayed in the browser window
    :param log_channel: :code:`logging.Logger` instance to use for logging output
    :param log_level: logging level
    :param parent: Parent widget or :code:`None`
    :param sequencer: a boolean stating whether or not the sequencer has to be included into the window
    :param sequencer_inputs: either :code:`None` or a list of the parameter names to be scanned over. If no list of parameters is given, the parameters displayed in the manager queue are used
    :param sequence_file: simple text file to quickly load a pre-defined sequence with the :code:`Load sequence` button
    :param inputs_in_scrollarea: boolean that display or hide a scrollbar to the input area
    :param directory_input: specify, if present, where the experiment's result will be saved.

    """

    def __init__(self, 
                 procedure_class,
                 widget_list=(),
                 inputs=(),
                 displays=(),
                 log_channel='',
                 log_level=logging.INFO,
                 parent=None,
                 sequencer=False,
                 sequencer_inputs=None,
                 sequence_file=None,
                 inputs_in_scrollarea=False,
<<<<<<< HEAD
                 directory_input=False,
                 hide_groups=True):
=======
                 directory_input=False):
>>>>>>> 94ff9c37

        super().__init__(parent)
        app = QtCore.QCoreApplication.instance()
        app.aboutToQuit.connect(self.quit)
        self.procedure_class = procedure_class
        self.inputs = inputs
        self.hide_groups = hide_groups
        self.displays = displays
        self.use_sequencer = sequencer
        self.sequencer_inputs = sequencer_inputs
        self.sequence_file = sequence_file
        self.inputs_in_scrollarea = inputs_in_scrollarea
        self.directory_input = directory_input
        self.log = logging.getLogger(log_channel)
        self.log_level = log_level
        log.setLevel(log_level)
        self.log.setLevel(log_level)
        self.widget_list = widget_list

        # Check if the get_estimates function is reimplemented
        self.use_estimator = not self.procedure_class.get_estimates == Procedure.get_estimates

        self._setup_ui()
        self._layout()

    def _setup_ui(self):
        if self.directory_input:
            self.directory_label = QtGui.QLabel(self)
            self.directory_label.setText('Directory')
            self.directory_line = DirectoryLineEdit(parent=self)

        self.queue_button = QtGui.QPushButton('Queue', self)
        self.queue_button.clicked.connect(self._queue)

        self.abort_button = QtGui.QPushButton('Abort', self)
        self.abort_button.setEnabled(False)
        self.abort_button.clicked.connect(self.abort)

        self.browser_widget = BrowserWidget(
            self.procedure_class,
            self.displays,
<<<<<<< HEAD
            # ??? Measured quantities, I am not sure what this is for [self.x_axis, self.y_axis],
            [],
=======
            [], # This value will be patched by subclasses, if needed
>>>>>>> 94ff9c37
            parent=self
        )
        self.browser_widget.show_button.clicked.connect(self.show_experiments)
        self.browser_widget.hide_button.clicked.connect(self.hide_experiments)
        self.browser_widget.clear_button.clicked.connect(self.clear_experiments)
        self.browser_widget.open_button.clicked.connect(self.open_experiment)
        self.browser = self.browser_widget.browser

        self.browser.setContextMenuPolicy(QtCore.Qt.CustomContextMenu)
        self.browser.customContextMenuRequested.connect(self.browser_item_menu)
        self.browser.itemChanged.connect(self.browser_item_changed)

        self.inputs = InputsWidget(
            self.procedure_class,
            self.inputs,
            parent=self,
            hide_groups=self.hide_groups,
        )

        self.manager = Manager(self.widget_list,
                               self.browser,
                               log_level=self.log_level,
                               parent=self)
        self.manager.abort_returned.connect(self.abort_returned)
        self.manager.queued.connect(self.queued)
        self.manager.running.connect(self.running)
        self.manager.finished.connect(self.finished)
        self.manager.log.connect(self.log.handle)

        if self.use_sequencer:
            self.sequencer = SequencerWidget(
                self.sequencer_inputs,
                self.sequence_file,
                parent=self
            )

        if self.use_estimator:
            self.estimator = EstimatorWidget(
                parent=self
            )

    def _layout(self):
        self.main = QtGui.QWidget(self)

        inputs_dock = QtGui.QWidget(self)
        inputs_vbox = QtGui.QVBoxLayout(self.main)

        hbox = QtGui.QHBoxLayout()
        hbox.setSpacing(10)
        hbox.setContentsMargins(-1, 6, -1, 6)
        hbox.addWidget(self.queue_button)
        hbox.addWidget(self.abort_button)
        hbox.addStretch()

        if self.directory_input:
            vbox = QtGui.QVBoxLayout()
            vbox.addWidget(self.directory_label)
            vbox.addWidget(self.directory_line)
            vbox.addLayout(hbox)

        if self.inputs_in_scrollarea:
            inputs_scroll = QtGui.QScrollArea()
            inputs_scroll.setWidgetResizable(True)
            inputs_scroll.setFrameStyle(QtGui.QScrollArea.NoFrame)

            self.inputs.setSizePolicy(QtGui.QSizePolicy.Minimum, QtGui.QSizePolicy.Fixed)
            inputs_scroll.setWidget(self.inputs)
            inputs_vbox.addWidget(inputs_scroll, 1)

        else:
            inputs_vbox.addWidget(self.inputs)

        if self.directory_input:
            inputs_vbox.addLayout(vbox)
        else:
            inputs_vbox.addLayout(hbox)

        inputs_vbox.addStretch(0)
        inputs_dock.setLayout(inputs_vbox)

        dock = QtGui.QDockWidget('Input Parameters')
        dock.setWidget(inputs_dock)
        dock.setFeatures(QtGui.QDockWidget.NoDockWidgetFeatures)
        self.addDockWidget(QtCore.Qt.LeftDockWidgetArea, dock)

        if self.use_sequencer:
            sequencer_dock = QtGui.QDockWidget('Sequencer')
            sequencer_dock.setWidget(self.sequencer)
            sequencer_dock.setFeatures(QtGui.QDockWidget.NoDockWidgetFeatures)
            self.addDockWidget(QtCore.Qt.LeftDockWidgetArea, sequencer_dock)

        self.tabs = QtGui.QTabWidget(self.main)
        for wdg in self.widget_list:
            self.tabs.addTab(wdg, wdg.name)

        if self.use_estimator:
            estimator_dock = QtGui.QDockWidget('Estimator')
            estimator_dock.setWidget(self.estimator)
            estimator_dock.setFeatures(QtGui.QDockWidget.NoDockWidgetFeatures)
            self.addDockWidget(QtCore.Qt.LeftDockWidgetArea, estimator_dock)

<<<<<<< HEAD
=======
        self.tabs = QtGui.QTabWidget(self.main)
        for wdg in self.widget_list:
            self.tabs.addTab(wdg, wdg.name)

>>>>>>> 94ff9c37
        splitter = QtGui.QSplitter(QtCore.Qt.Vertical)
        splitter.addWidget(self.tabs)
        splitter.addWidget(self.browser_widget)

        vbox = QtGui.QVBoxLayout(self.main)
        vbox.setSpacing(0)
        vbox.addWidget(splitter)

        self.main.setLayout(vbox)
        self.setCentralWidget(self.main)
        self.main.show()
        self.resize(1000, 800)

    def quit(self, evt=None):
        if self.manager.is_running():
            self.abort()

        self.close()

    def browser_item_changed(self, item, column):
        if column == 0:
            state = item.checkState(0)
            experiment = self.manager.experiments.with_browser_item(item)
            if state == 0:
                for wdg, curve in zip(self.widget_list, experiment.curve_list):
                    wdg.remove(curve)
            else:
<<<<<<< HEAD
                # ??? experiment.curve.x = self.plot_widget.plot_frame.x_axis
                # ??? experiment.curve.y = self.plot_widget.plot_frame.y_axis
                # ??? experiment.curve.update()
                # ??? self.plot.addItem(experiment.curve)
=======
>>>>>>> 94ff9c37
                for wdg, curve in zip(self.widget_list, experiment.curve_list):
                    wdg.load(curve)

    def browser_item_menu(self, position):
        item = self.browser.itemAt(position)

        if item is not None:
            experiment = self.manager.experiments.with_browser_item(item)

            menu = QtGui.QMenu(self)

            # Open
            action_open = QtGui.QAction(menu)
            action_open.setText("Open Data Externally")
            action_open.triggered.connect(
                lambda: self.open_file_externally(experiment.results.data_filename))
            menu.addAction(action_open)

            # Change Color
            action_change_color = QtGui.QAction(menu)
            action_change_color.setText("Change Color")
            action_change_color.triggered.connect(
                lambda: self.change_color(experiment))
            menu.addAction(action_change_color)

            # Remove
            action_remove = QtGui.QAction(menu)
            action_remove.setText("Remove Graph")
            if self.manager.is_running():
                if self.manager.running_experiment() == experiment:  # Experiment running
                    action_remove.setEnabled(False)
            action_remove.triggered.connect(lambda: self.remove_experiment(experiment))
            menu.addAction(action_remove)

            # Use parameters
            action_use = QtGui.QAction(menu)
            action_use.setText("Use These Parameters")
            action_use.triggered.connect(
                lambda: self.set_parameters(experiment.procedure.parameter_objects()))
            menu.addAction(action_use)
            menu.exec_(self.browser.viewport().mapToGlobal(position))

    def remove_experiment(self, experiment):
        reply = QtGui.QMessageBox.question(self, 'Remove Graph',
                                           "Are you sure you want to remove the graph?",
                                           QtGui.QMessageBox.Yes |
                                           QtGui.QMessageBox.No, QtGui.QMessageBox.No)
        if reply == QtGui.QMessageBox.Yes:
            self.manager.remove(experiment)

    def show_experiments(self):
        root = self.browser.invisibleRootItem()
        for i in range(root.childCount()):
            item = root.child(i)
            item.setCheckState(0, QtCore.Qt.Checked)

    def hide_experiments(self):
        root = self.browser.invisibleRootItem()
        for i in range(root.childCount()):
            item = root.child(i)
            item.setCheckState(0, QtCore.Qt.Unchecked)

    def clear_experiments(self):
        self.manager.clear()

    def open_experiment(self):
        dialog = ResultsDialog(self.procedure_class.DATA_COLUMNS, self.x_axis, self.y_axis)
        if dialog.exec_():
            filenames = dialog.selectedFiles()
            for filename in map(str, filenames):
                if filename in self.manager.experiments:
                    QtGui.QMessageBox.warning(self, "Load Error",
                                              "The file %s cannot be opened twice." % os.path.basename(
                                                  filename))
                elif filename == '':
                    return
                else:
                    results = Results.load(filename)
                    experiment = self.new_experiment(results)
                    for curve in experiment.curve_list:
                        if curve:
                            curve.update_data()
                    experiment.browser_item.progressbar.setValue(100.)
                    self.manager.load(experiment)
                    log.info('Opened data file %s' % filename)

    def change_color(self, experiment):
        color = QtGui.QColorDialog.getColor(
            parent=self)
        if color.isValid():
            pixelmap = QtGui.QPixmap(24, 24)
            pixelmap.fill(color)
            experiment.browser_item.setIcon(0, QtGui.QIcon(pixelmap))
            for wdg, curve in zip(self.widget_list, experiment.curve_list):
                wdg.set_color(curve, color=color)

    def open_file_externally(self, filename):
        """ Method to open the datafile using an external editor or viewer. Uses the default
        application to open a datafile of this filetype, but can be overridden by the child
        class in order to open the file in another application of choice.
        """
        system = platform.system()
        if (system == 'Windows'):
            # The empty argument after the start is needed to be able to cope correctly with filenames with spaces
            proc = subprocess.Popen(['start', '', filename], shell=True)
        elif (system == 'Linux'):
            proc = subprocess.Popen(['xdg-open', filename])
        elif (system == 'Darwin'):
            proc = subprocess.Popen(['open', filename])
        else:
            raise Exception("{cls} method open_file_externally does not support {system} OS".format(cls=type(self).__name__,system=system))

    def make_procedure(self):
        if not isinstance(self.inputs, InputsWidget):
            raise Exception("ManagedWindow can not make a Procedure"
                            " without a InputsWidget type")
        return self.inputs.get_procedure()

    def new_curve(self, wdg, results, color=None, **kwargs):
        if color is None:
            color = pg.intColor(self.browser.topLevelItemCount() % 8)
        return wdg.new_curve(results, color=color, **kwargs)

    def new_experiment(self, results, curve=None):
        if curve is None:
            curve_list = []
            for wdg in self.widget_list:
                curve_list.append(self.new_curve(wdg, results))
        else:
            curve_list = curve[:]

        curve_color = pg.intColor(0)
        for wdg, curve in zip(self.widget_list, curve_list):
            if isinstance(wdg, PlotWidget):
                curve_color = curve.opts['pen'].color()
                break

        browser_item = BrowserItem(results, curve_color)
        return Experiment(results, curve_list, browser_item)

    def set_parameters(self, parameters):
        """ This method should be overwritten by the child class. The
        parameters argument is a dictionary of Parameter objects.
        The Parameters should overwrite the GUI values so that a user
        can click "Queue" to capture the same parameters.
        """
        if not isinstance(self.inputs, InputsWidget):
            raise Exception("ManagedWindow can not set parameters"
                            " without a InputsWidget")
        self.inputs.set_parameters(parameters)

    def _queue(self, checked):
        """ This method is a wrapper for the `self.queue` method to be connected
        to the `queue` button. It catches the positional argument that is passed
        when it is called by the button and calls the `self.queue` method without
        any arguments.
        """
        self.queue()

    def queue(self, procedure=None):
        """

        Abstract method, which must be overridden by the child class.

        Implementations must call ``self.manager.queue(experiment)`` and pass
        an ``experiment``
        (:class:`~pymeasure.experiment.experiment.Experiment`) object which
        contains the
        :class:`~pymeasure.experiment.results.Results` and
        :class:`~pymeasure.experiment.procedure.Procedure` to be run.

        The optional `procedure` argument is not required for a basic implementation,
        but is required when the :class:`~pymeasure.display.widgets.SequencerWidget`
        is used.

        For example:

        .. code-block:: python

            def queue(self):
                filename = unique_filename('results', prefix="data") # from pymeasure.experiment

                procedure = self.make_procedure() # Procedure class was passed at construction
                results = Results(procedure, filename)
                experiment = self.new_experiment(results)

                self.manager.queue(experiment)

        """
        raise NotImplementedError(
            "Abstract method ManagedWindow.queue not implemented")

<<<<<<< HEAD
    # def setup_plot(self, plot):
    #     """
    #     This method does nothing by default, but can be overridden by the child
    #     class in order to set up custom options for the plot

    #     This method is called during the constructor, after all other set up has
    #     been completed, and is provided as a convenience method to parallel Plotter.

    #     :param plot: This window's PlotItem instance.

    #     .. _PlotItem: http://www.pyqtgraph.org/documentation/graphicsItems/plotitem.html
    #     """
    #     pass

=======
>>>>>>> 94ff9c37
    def abort(self):
        self.abort_button.setEnabled(False)
        self.abort_button.setText("Resume")
        self.abort_button.clicked.disconnect()
        self.abort_button.clicked.connect(self.resume)
        try:
            self.manager.abort()
        except:
            log.error('Failed to abort experiment', exc_info=True)
            self.abort_button.setText("Abort")
            self.abort_button.clicked.disconnect()
            self.abort_button.clicked.connect(self.abort)

    def resume(self):
        self.abort_button.setText("Abort")
        self.abort_button.clicked.disconnect()
        self.abort_button.clicked.connect(self.abort)
        if self.manager.experiments.has_next():
            self.manager.resume()
        else:
            self.abort_button.setEnabled(False)

    def queued(self, experiment):
        self.abort_button.setEnabled(True)
        self.browser_widget.show_button.setEnabled(True)
        self.browser_widget.hide_button.setEnabled(True)
        self.browser_widget.clear_button.setEnabled(True)

    def running(self, experiment):
        self.browser_widget.clear_button.setEnabled(False)

    def abort_returned(self, experiment):
        if self.manager.experiments.has_next():
            self.abort_button.setText("Resume")
            self.abort_button.setEnabled(True)
        else:
            self.browser_widget.clear_button.setEnabled(True)

    def finished(self, experiment):
        if not self.manager.experiments.has_next():
            self.abort_button.setEnabled(False)
            self.browser_widget.clear_button.setEnabled(True)

    @property
    def directory(self):
        if not self.directory_input:
            raise ValueError("No directory input in the ManagedWindow")
        return self.directory_line.text()

<<<<<<< HEAD

class ManagedWindow(ManagedWindowBase):
    """
    Abstract base class.

    The ManagedWindow provides an interface for inputting experiment
    parameters, running several experiments
    (:class:`~pymeasure.experiment.procedure.Procedure`), plotting
    result curves, and listing the experiments conducted during a session.

    The ManagedWindow uses a Manager to control Workers in a Queue,
    and provides a simple interface. The :meth:`~.queue` method must be
    overridden by the child class.
=======

class ManagedWindow(ManagedWindowBase):
    """
    Display experiment output with an :class:`~pymeasure.display.widget.PlotWidget` class.
>>>>>>> 94ff9c37

    .. seealso::

        Tutorial :ref:`tutorial-managedwindow`
            A tutorial and example on the basic configuration and usage of ManagedWindow.
<<<<<<< HEAD

    .. attribute:: plot

        The `pyqtgraph.PlotItem`_ object for this window. Can be
        accessed to further customise the plot view programmatically, e.g.,
        display log-log or semi-log axes by default, change axis range, etc.

    .. _pyqtgraph.PlotItem: http://www.pyqtgraph.org/documentation/graphicsItems/plotitem.html

=======
>>>>>>> 94ff9c37

    """

    def __init__(self, procedure_class, inputs=(), displays=(), x_axis=None, y_axis=None,
                 log_channel='', log_level=logging.INFO, parent=None, sequencer=False,
<<<<<<< HEAD
                 sequencer_inputs=None, sequence_file=None, inputs_in_scrollarea=False, directory_input=False,
                 hide_groups=True, wdg_list=()):
=======
                 sequencer_inputs=None, sequence_file=None, inputs_in_scrollarea=False, directory_input=False, wdg_list=()):
>>>>>>> 94ff9c37
        self.x_axis = x_axis
        self.y_axis = y_axis
        self.log_widget = LogWidget("Experiment Log")
        self.plot_widget = PlotWidget("Results Graph", procedure_class.DATA_COLUMNS, self.x_axis, self.y_axis)
        self.plot_widget.setMinimumSize(100, 200)
        super().__init__(
            procedure_class=procedure_class,
            widget_list=wdg_list+(self.plot_widget, self.log_widget),
            inputs=inputs,
            displays=displays,
            parent=parent,
            sequencer=sequencer,
            sequencer_inputs=sequencer_inputs,
            sequence_file=sequence_file,
            inputs_in_scrollarea=inputs_in_scrollarea,
<<<<<<< HEAD
            directory_input=directory_input,
            hide_groups=hide_groups
        )
=======
            directory_input=directory_input)

        # Setup measured_quantities once we know x_axis and y_axis
        self.browser_widget.browser.measured_quantities = [self.x_axis, self.y_axis]

>>>>>>> 94ff9c37
        logging.getLogger().addHandler(self.log_widget.handler)  # needs to be in Qt context?
        log.setLevel(log_level)
        log.info("ManagedWindow connected to logging")

class ManagedImageWindow(ManagedWindow):
    """
<<<<<<< HEAD
    Abstract base class.

    The ManagedImageWindow provides an interface for inputting experiment
    parameters, running several experiments
    (:class:`~pymeasure.experiment.procedure.Procedure`), plotting
    result curves, and listing the experiments conducted during a session.

    The ManagedImageWindow uses a Manager to control Workers in a Queue,
    and provides a simple interface. The :meth:`~.queue` method must be
    overridden by the child class.

    .. seealso::

        Tutorial :ref:`tutorial-managedwindow`
            A tutorial and example on the basic configuration and usage of MangedImageWindow.

    .. attribute:: plot

        The `pyqtgraph.PlotItem`_ object for this window. Can be
        accessed to further customise the plot view programmatically, e.g.,
        display log-log or semi-log axes by default, change axis range, etc.

    .. _pyqtgraph.PlotItem: http://www.pyqtgraph.org/documentation/graphicsItems/plotitem.html


    """


    def __init__(self, procedure_class, x_axis, y_axis, z_axis=None, inputs=(), displays=(),
                 log_channel='', log_level=logging.INFO, parent=None, sequencer=False,
                 sequencer_inputs=None, sequence_file=None, inputs_in_scrollarea=False, directory_input=False, hide_groups=True):
=======
    Display experiment output with an :class:`~pymeasure.display.widget.ImageWidget` class.

    """

    def __init__(self, procedure_class, x_axis, y_axis, z_axis=None, inputs=(), displays=(),
                 log_channel='', log_level=logging.INFO, parent=None, sequencer=False,
                 sequencer_inputs=None, sequence_file=None, inputs_in_scrollarea=False, directory_input=False):
>>>>>>> 94ff9c37
        self.z_axis = z_axis
        self.image_widget = ImageWidget("Image", procedure_class.DATA_COLUMNS, x_axis, y_axis, z_axis)
        wdg_list = (self.image_widget, )
        super().__init__(procedure_class = procedure_class,
                         inputs=inputs,
                         displays=displays,
                         x_axis=x_axis,
                         y_axis=y_axis,
                         log_channel=log_channel,
                         log_level=log_level,
                         parent=parent,
                         sequencer=sequencer,
                         sequencer_inputs=sequencer_inputs,
                         sequence_file=sequence_file,
                         inputs_in_scrollarea=inputs_in_scrollarea,
                         directory_input=directory_input,
<<<<<<< HEAD
                         hide_groups=hide_groups,
=======
>>>>>>> 94ff9c37
                         wdg_list=wdg_list)<|MERGE_RESOLUTION|>--- conflicted
+++ resolved
@@ -190,12 +190,8 @@
                  sequencer_inputs=None,
                  sequence_file=None,
                  inputs_in_scrollarea=False,
-<<<<<<< HEAD
                  directory_input=False,
                  hide_groups=True):
-=======
-                 directory_input=False):
->>>>>>> 94ff9c37
 
         super().__init__(parent)
         app = QtCore.QCoreApplication.instance()
@@ -237,12 +233,7 @@
         self.browser_widget = BrowserWidget(
             self.procedure_class,
             self.displays,
-<<<<<<< HEAD
-            # ??? Measured quantities, I am not sure what this is for [self.x_axis, self.y_axis],
-            [],
-=======
             [], # This value will be patched by subclasses, if needed
->>>>>>> 94ff9c37
             parent=self
         )
         self.browser_widget.show_button.clicked.connect(self.show_experiments)
@@ -334,23 +325,16 @@
             sequencer_dock.setFeatures(QtGui.QDockWidget.NoDockWidgetFeatures)
             self.addDockWidget(QtCore.Qt.LeftDockWidgetArea, sequencer_dock)
 
-        self.tabs = QtGui.QTabWidget(self.main)
-        for wdg in self.widget_list:
-            self.tabs.addTab(wdg, wdg.name)
-
         if self.use_estimator:
             estimator_dock = QtGui.QDockWidget('Estimator')
             estimator_dock.setWidget(self.estimator)
             estimator_dock.setFeatures(QtGui.QDockWidget.NoDockWidgetFeatures)
             self.addDockWidget(QtCore.Qt.LeftDockWidgetArea, estimator_dock)
 
-<<<<<<< HEAD
-=======
         self.tabs = QtGui.QTabWidget(self.main)
         for wdg in self.widget_list:
             self.tabs.addTab(wdg, wdg.name)
 
->>>>>>> 94ff9c37
         splitter = QtGui.QSplitter(QtCore.Qt.Vertical)
         splitter.addWidget(self.tabs)
         splitter.addWidget(self.browser_widget)
@@ -378,13 +362,6 @@
                 for wdg, curve in zip(self.widget_list, experiment.curve_list):
                     wdg.remove(curve)
             else:
-<<<<<<< HEAD
-                # ??? experiment.curve.x = self.plot_widget.plot_frame.x_axis
-                # ??? experiment.curve.y = self.plot_widget.plot_frame.y_axis
-                # ??? experiment.curve.update()
-                # ??? self.plot.addItem(experiment.curve)
-=======
->>>>>>> 94ff9c37
                 for wdg, curve in zip(self.widget_list, experiment.curve_list):
                     wdg.load(curve)
 
@@ -577,23 +554,6 @@
         raise NotImplementedError(
             "Abstract method ManagedWindow.queue not implemented")
 
-<<<<<<< HEAD
-    # def setup_plot(self, plot):
-    #     """
-    #     This method does nothing by default, but can be overridden by the child
-    #     class in order to set up custom options for the plot
-
-    #     This method is called during the constructor, after all other set up has
-    #     been completed, and is provided as a convenience method to parallel Plotter.
-
-    #     :param plot: This window's PlotItem instance.
-
-    #     .. _PlotItem: http://www.pyqtgraph.org/documentation/graphicsItems/plotitem.html
-    #     """
-    #     pass
-
-=======
->>>>>>> 94ff9c37
     def abort(self):
         self.abort_button.setEnabled(False)
         self.abort_button.setText("Resume")
@@ -643,54 +603,22 @@
             raise ValueError("No directory input in the ManagedWindow")
         return self.directory_line.text()
 
-<<<<<<< HEAD
 
 class ManagedWindow(ManagedWindowBase):
     """
-    Abstract base class.
-
-    The ManagedWindow provides an interface for inputting experiment
-    parameters, running several experiments
-    (:class:`~pymeasure.experiment.procedure.Procedure`), plotting
-    result curves, and listing the experiments conducted during a session.
-
-    The ManagedWindow uses a Manager to control Workers in a Queue,
-    and provides a simple interface. The :meth:`~.queue` method must be
-    overridden by the child class.
-=======
-
-class ManagedWindow(ManagedWindowBase):
-    """
     Display experiment output with an :class:`~pymeasure.display.widget.PlotWidget` class.
->>>>>>> 94ff9c37
 
     .. seealso::
 
         Tutorial :ref:`tutorial-managedwindow`
             A tutorial and example on the basic configuration and usage of ManagedWindow.
-<<<<<<< HEAD
-
-    .. attribute:: plot
-
-        The `pyqtgraph.PlotItem`_ object for this window. Can be
-        accessed to further customise the plot view programmatically, e.g.,
-        display log-log or semi-log axes by default, change axis range, etc.
-
-    .. _pyqtgraph.PlotItem: http://www.pyqtgraph.org/documentation/graphicsItems/plotitem.html
-
-=======
->>>>>>> 94ff9c37
 
     """
 
     def __init__(self, procedure_class, inputs=(), displays=(), x_axis=None, y_axis=None,
                  log_channel='', log_level=logging.INFO, parent=None, sequencer=False,
-<<<<<<< HEAD
                  sequencer_inputs=None, sequence_file=None, inputs_in_scrollarea=False, directory_input=False,
                  hide_groups=True, wdg_list=()):
-=======
-                 sequencer_inputs=None, sequence_file=None, inputs_in_scrollarea=False, directory_input=False, wdg_list=()):
->>>>>>> 94ff9c37
         self.x_axis = x_axis
         self.y_axis = y_axis
         self.log_widget = LogWidget("Experiment Log")
@@ -706,64 +634,26 @@
             sequencer_inputs=sequencer_inputs,
             sequence_file=sequence_file,
             inputs_in_scrollarea=inputs_in_scrollarea,
-<<<<<<< HEAD
             directory_input=directory_input,
             hide_groups=hide_groups
         )
-=======
-            directory_input=directory_input)
 
         # Setup measured_quantities once we know x_axis and y_axis
         self.browser_widget.browser.measured_quantities = [self.x_axis, self.y_axis]
 
->>>>>>> 94ff9c37
         logging.getLogger().addHandler(self.log_widget.handler)  # needs to be in Qt context?
         log.setLevel(log_level)
         log.info("ManagedWindow connected to logging")
 
 class ManagedImageWindow(ManagedWindow):
     """
-<<<<<<< HEAD
-    Abstract base class.
-
-    The ManagedImageWindow provides an interface for inputting experiment
-    parameters, running several experiments
-    (:class:`~pymeasure.experiment.procedure.Procedure`), plotting
-    result curves, and listing the experiments conducted during a session.
-
-    The ManagedImageWindow uses a Manager to control Workers in a Queue,
-    and provides a simple interface. The :meth:`~.queue` method must be
-    overridden by the child class.
-
-    .. seealso::
-
-        Tutorial :ref:`tutorial-managedwindow`
-            A tutorial and example on the basic configuration and usage of MangedImageWindow.
-
-    .. attribute:: plot
-
-        The `pyqtgraph.PlotItem`_ object for this window. Can be
-        accessed to further customise the plot view programmatically, e.g.,
-        display log-log or semi-log axes by default, change axis range, etc.
-
-    .. _pyqtgraph.PlotItem: http://www.pyqtgraph.org/documentation/graphicsItems/plotitem.html
-
-
-    """
-
+    Display experiment output with an :class:`~pymeasure.display.widget.ImageWidget` class.
+
+    """
 
     def __init__(self, procedure_class, x_axis, y_axis, z_axis=None, inputs=(), displays=(),
                  log_channel='', log_level=logging.INFO, parent=None, sequencer=False,
                  sequencer_inputs=None, sequence_file=None, inputs_in_scrollarea=False, directory_input=False, hide_groups=True):
-=======
-    Display experiment output with an :class:`~pymeasure.display.widget.ImageWidget` class.
-
-    """
-
-    def __init__(self, procedure_class, x_axis, y_axis, z_axis=None, inputs=(), displays=(),
-                 log_channel='', log_level=logging.INFO, parent=None, sequencer=False,
-                 sequencer_inputs=None, sequence_file=None, inputs_in_scrollarea=False, directory_input=False):
->>>>>>> 94ff9c37
         self.z_axis = z_axis
         self.image_widget = ImageWidget("Image", procedure_class.DATA_COLUMNS, x_axis, y_axis, z_axis)
         wdg_list = (self.image_widget, )
@@ -780,8 +670,5 @@
                          sequence_file=sequence_file,
                          inputs_in_scrollarea=inputs_in_scrollarea,
                          directory_input=directory_input,
-<<<<<<< HEAD
                          hide_groups=hide_groups,
-=======
->>>>>>> 94ff9c37
                          wdg_list=wdg_list)