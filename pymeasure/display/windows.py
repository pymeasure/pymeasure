--- conflicted
+++ resolved
@@ -192,12 +192,8 @@
                  sequence_file=None,
                  inputs_in_scrollarea=False,
                  directory_input=False,
-<<<<<<< HEAD
-                 hide_groups=True):
-=======
                  hide_groups=True,
                  ):
->>>>>>> 4b4c6823
 
         super().__init__(parent)
         app = QtCore.QCoreApplication.instance()
@@ -624,11 +620,7 @@
     def __init__(self, procedure_class, inputs=(), displays=(), x_axis=None, y_axis=None,
                  log_channel='', log_level=logging.INFO, parent=None, sequencer=False,
                  sequencer_inputs=None, sequence_file=None, inputs_in_scrollarea=False, directory_input=False,
-<<<<<<< HEAD
-                 hide_groups=True, wdg_list=()):
-=======
                  wdg_list=(), hide_groups=True):
->>>>>>> 4b4c6823
         self.x_axis = x_axis
         self.y_axis = y_axis
         self.log_widget = LogWidget("Experiment Log")
@@ -645,11 +637,7 @@
             sequence_file=sequence_file,
             inputs_in_scrollarea=inputs_in_scrollarea,
             directory_input=directory_input,
-<<<<<<< HEAD
-            hide_groups=hide_groups
-=======
             hide_groups=hide_groups,
->>>>>>> 4b4c6823
         )
 
         # Setup measured_quantities once we know x_axis and y_axis
@@ -667,27 +655,6 @@
 
     def __init__(self, procedure_class, x_axis, y_axis, z_axis=None, inputs=(), displays=(),
                  log_channel='', log_level=logging.INFO, parent=None, sequencer=False,
-<<<<<<< HEAD
-                 sequencer_inputs=None, sequence_file=None, inputs_in_scrollarea=False, directory_input=False, hide_groups=True):
-        self.z_axis = z_axis
-        self.image_widget = ImageWidget("Image", procedure_class.DATA_COLUMNS, x_axis, y_axis, z_axis)
-        wdg_list = (self.image_widget, )
-        super().__init__(procedure_class = procedure_class,
-                         inputs=inputs,
-                         displays=displays,
-                         x_axis=x_axis,
-                         y_axis=y_axis,
-                         log_channel=log_channel,
-                         log_level=log_level,
-                         parent=parent,
-                         sequencer=sequencer,
-                         sequencer_inputs=sequencer_inputs,
-                         sequence_file=sequence_file,
-                         inputs_in_scrollarea=inputs_in_scrollarea,
-                         directory_input=directory_input,
-                         hide_groups=hide_groups,
-                         wdg_list=wdg_list)
-=======
                  sequencer_inputs=None, sequence_file=None, inputs_in_scrollarea=False, directory_input=False,
                  hide_groups=True):
         self.z_axis = z_axis
@@ -709,5 +676,4 @@
             directory_input=directory_input,
             wdg_list=wdg_list,
             hide_groups=hide_groups,
-        )
->>>>>>> 4b4c6823
+        )