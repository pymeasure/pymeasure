--- conflicted
+++ resolved
@@ -153,7 +153,6 @@
 
     """
 
-<<<<<<< HEAD
     def __init__(self, 
                  procedure_class,
                  widget_list=(),
@@ -166,14 +165,9 @@
                  sequencer_inputs=None,
                  sequence_file=None,
                  inputs_in_scrollarea=False,
-                 directory_input=False):
-
-=======
-    def __init__(self, procedure_class, inputs=(), displays=(), x_axis=None, y_axis=None,
-                 log_channel='', log_level=logging.INFO, parent=None, sequencer=False,
-                 sequencer_inputs=None, sequence_file=None, inputs_in_scrollarea=False,
-                 directory_input=False, hide_groups=True):
->>>>>>> 8f394ea1
+                 directory_input=False,
+                 hide_groups=True):
+
         super().__init__(parent)
         app = QtCore.QCoreApplication.instance()
         app.aboutToQuit.connect(self.quit)
@@ -607,7 +601,8 @@
 
     def __init__(self, procedure_class, inputs=(), displays=(), x_axis=None, y_axis=None,
                  log_channel='', log_level=logging.INFO, parent=None, sequencer=False,
-                 sequencer_inputs=None, sequence_file=None, inputs_in_scrollarea=False, directory_input=False, wdg_list=()):
+                 sequencer_inputs=None, sequence_file=None, inputs_in_scrollarea=False, directory_input=False,
+                 hide_groups=True, wdg_list=()):
         self.x_axis = x_axis
         self.y_axis = y_axis
         self.log_widget = LogWidget("Experiment Log")
@@ -623,7 +618,9 @@
             sequencer_inputs=sequencer_inputs,
             sequence_file=sequence_file,
             inputs_in_scrollarea=inputs_in_scrollarea,
-            directory_input=directory_input)
+            directory_input=directory_input,
+            hide_groups=hide_groups
+        )
         logging.getLogger().addHandler(self.log_widget.handler)  # needs to be in Qt context?
         log.setLevel(log_level)
         log.info("ManagedWindow connected to logging")
@@ -660,7 +657,7 @@
 
     def __init__(self, procedure_class, x_axis, y_axis, z_axis=None, inputs=(), displays=(),
                  log_channel='', log_level=logging.INFO, parent=None, sequencer=False,
-                 sequencer_inputs=None, sequence_file=None, inputs_in_scrollarea=False, directory_input=False):
+                 sequencer_inputs=None, sequence_file=None, inputs_in_scrollarea=False, directory_input=False, hide_groups=True):
         self.z_axis = z_axis
         self.image_widget = ImageWidget("Image", procedure_class.DATA_COLUMNS, x_axis, y_axis, z_axis)
         wdg_list = (self.image_widget, )
@@ -677,4 +674,5 @@
                          sequence_file=sequence_file,
                          inputs_in_scrollarea=inputs_in_scrollarea,
                          directory_input=directory_input,
+                         hide_groups=hide_groups,
                          wdg_list=wdg_list)