#
# This file is part of the PyMeasure package.
#
# Copyright (c) 2013-2022 PyMeasure Developers
#
# Permission is hereby granted, free of charge, to any person obtaining a copy
# of this software and associated documentation files (the "Software"), to deal
# in the Software without restriction, including without limitation the rights
# to use, copy, modify, merge, publish, distribute, sublicense, and/or sell
# copies of the Software, and to permit persons to whom the Software is
# furnished to do so, subject to the following conditions:
#
# The above copyright notice and this permission notice shall be included in
# all copies or substantial portions of the Software.
#
# THE SOFTWARE IS PROVIDED "AS IS", WITHOUT WARRANTY OF ANY KIND, EXPRESS OR
# IMPLIED, INCLUDING BUT NOT LIMITED TO THE WARRANTIES OF MERCHANTABILITY,
# FITNESS FOR A PARTICULAR PURPOSE AND NONINFRINGEMENT. IN NO EVENT SHALL THE
# AUTHORS OR COPYRIGHT HOLDERS BE LIABLE FOR ANY CLAIM, DAMAGES OR OTHER
# LIABILITY, WHETHER IN AN ACTION OF CONTRACT, TORT OR OTHERWISE, ARISING FROM,
# OUT OF OR IN CONNECTION WITH THE SOFTWARE OR THE USE OR OTHER DEALINGS IN
# THE SOFTWARE.
#
import warnings

<<<<<<< HEAD
from ._version import get_versions
__version__ = get_versions()['version']
del get_versions
=======
# Maximally flexible approach to obtain version numbers, based on this approach:
# https://github.com/pypa/setuptools_scm/issues/143#issuecomment-672878863
# Sadly, this does not work with editable installs, which bake in version info on installation.
# see also https://github.com/pyusb/pyusb/pull/307#issuecomment-650797688
try:
    # If a user has setuptools_scm installed, assume they want the most up to date version string.
    # Alternatively, we could use a dummy dev module that is never packaged whose presence signals
    # that we are in an editable install/repo, see https://github.com/pycalphad/pycalphad/pull/341
    import setuptools_scm
    __version__ = setuptools_scm.get_version(root='..', relative_to=__file__)
    del setuptools_scm
except (ImportError, LookupError):
    # Setuptools_scm was not found, or it could not find a version, so use installation metadata.
    try:
        from importlib.metadata import version, PackageNotFoundError
    except ImportError:  # TODO: Remove this when Python 3.7 support is dropped
        from importlib_metadata import version, PackageNotFoundError
    try:
        __version__ = version("pymeasure")
        # Alternatively, if the current approach is too slow, we could add
        # 'write_to = "pymeasure/_version.py"' in pyproject.toml and use the generated file here:
        # from ._version import version as __version__
    except PackageNotFoundError:
        warnings.warn('Could not find pymeasure version, it does not seem to be installed. '
                      'Either install it (editable or full) or install setuptools_scm')
        __version__ = '0.0.0'
    finally:
        del version, PackageNotFoundError
>>>>>>> 8745d65d
<|MERGE_RESOLUTION|>--- conflicted
+++ resolved
@@ -23,11 +23,6 @@
 #
 import warnings
 
-<<<<<<< HEAD
-from ._version import get_versions
-__version__ = get_versions()['version']
-del get_versions
-=======
 # Maximally flexible approach to obtain version numbers, based on this approach:
 # https://github.com/pypa/setuptools_scm/issues/143#issuecomment-672878863
 # Sadly, this does not work with editable installs, which bake in version info on installation.
@@ -55,5 +50,4 @@
                       'Either install it (editable or full) or install setuptools_scm')
         __version__ = '0.0.0'
     finally:
-        del version, PackageNotFoundError
->>>>>>> 8745d65d
+        del version, PackageNotFoundError