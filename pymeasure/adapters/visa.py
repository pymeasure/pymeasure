--- conflicted
+++ resolved
@@ -78,12 +78,6 @@
         else:
             return False
 
-<<<<<<< HEAD
-    def __repr__(self):
-        return "<VISAAdapter(resource='%s')>" % self.connection.resource_name
-
-=======
->>>>>>> 52467107
     def write(self, command):
         """ Writes a command to the instrument
 
@@ -160,11 +154,9 @@
         """
         self.connection.wait_for_srq(timeout * 1000)
 
-<<<<<<< HEAD
     def flush(self):
         """ Flush the input buffer """
         self.connection.flush(pyvisa.constants.VI_READ_BUF)
-=======
+
     def __repr__(self):
-        return "<VISAAdapter(resource='%s')>" % self.connection.resource_name
->>>>>>> 52467107
+        return "<VISAAdapter(resource='%s')>" % self.connection.resource_name