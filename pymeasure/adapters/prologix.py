--- conflicted
+++ resolved
@@ -41,10 +41,6 @@
     :param address: Integer GPIB address of the desired instrument
     :param rw_delay: An optional delay to set between a write and read call for
         slow to respond instruments.
-<<<<<<< HEAD
-    :param preprocess_reply: optional callable used to preprocess strings
-        received from the instrument. The callable returns the processed string.
-=======
 
         .. deprecated:: 0.11
             Implement it in the instrument's `wait_until_read` method instead.
@@ -56,7 +52,6 @@
         .. deprecated:: 0.11
             Implement it in the instrument's `read` method instead.
 
->>>>>>> 9f50e169
     :param kwargs: Key-word arguments if constructing a new serial object
 
     :ivar address: Integer GPIB address of the desired instrument
@@ -171,14 +166,8 @@
         """
         if self.address is not None:
             address_command = "++addr %d\n" % self.address
-<<<<<<< HEAD
-            self.connection.write(address_command.encode())
-        super().write_binary_values(command, values, **kwargs)
-        self.connection.write(b'\n')
-=======
             self.write(address_command)
         super().write_binary_values(command, values, "\n", **kwargs)
->>>>>>> 9f50e169
 
     def _read(self, **kwargs):
         """Read up to (excluding) `read_termination` or the whole read buffer.
