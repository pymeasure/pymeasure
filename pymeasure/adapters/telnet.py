#
# This file is part of the PyMeasure package.
#
# Copyright (c) 2013-2020 PyMeasure Developers
#
# Permission is hereby granted, free of charge, to any person obtaining a copy
# of this software and associated documentation files (the "Software"), to deal
# in the Software without restriction, including without limitation the rights
# to use, copy, modify, merge, publish, distribute, sublicense, and/or sell
# copies of the Software, and to permit persons to whom the Software is
# furnished to do so, subject to the following conditions:
#
# The above copyright notice and this permission notice shall be included in
# all copies or substantial portions of the Software.
#
# THE SOFTWARE IS PROVIDED "AS IS", WITHOUT WARRANTY OF ANY KIND, EXPRESS OR
# IMPLIED, INCLUDING BUT NOT LIMITED TO THE WARRANTIES OF MERCHANTABILITY,
# FITNESS FOR A PARTICULAR PURPOSE AND NONINFRINGEMENT. IN NO EVENT SHALL THE
# AUTHORS OR COPYRIGHT HOLDERS BE LIABLE FOR ANY CLAIM, DAMAGES OR OTHER
# LIABILITY, WHETHER IN AN ACTION OF CONTRACT, TORT OR OTHERWISE, ARISING FROM,
# OUT OF OR IN CONNECTION WITH THE SOFTWARE OR THE USE OR OTHER DEALINGS IN
# THE SOFTWARE.
#

import telnetlib
import time

from .adapter import Adapter


class TelnetAdapter(Adapter):
    """ Adapter class for using the Python telnetlib package to allow
    communication to instruments

    :param host: host address of the instrument
    :param port: TCPIP port
    :param query_delay: delay in seconds between write and read in the ask
        method
<<<<<<< HEAD
    :param preprocess_reply: optional callable used to preprocess strings
        received from the instrument. The callable returns the processed string.
=======
>>>>>>> e6919162
    :param kwargs: Valid keyword arguments for telnetlib.Telnet, currently
        this is only 'timeout'
    """

    def __init__(self, host, port=0, query_delay=0, preprocess_reply=None,
                 **kwargs):
        super().__init__(preprocess_reply=preprocess_reply)
        self.query_delay = query_delay
        safe_keywords = ['timeout']
        for kw in kwargs:
            if kw not in safe_keywords:
                raise TypeError(
                    f"TelnetAdapter: unexpected keyword argument '{kw}', "
                    f"allowed are: {str(safe_keywords)}")
        self.connection = telnetlib.Telnet(host, port, **kwargs)

    def __del__(self):
        """ Ensures the connection is closed upon deletion
        """
        self.connection.close()

    def write(self, command):
        """ Writes a command to the instrument

        :param command: command string to be sent to the instrument
        """
        self.connection.write(command.encode())

    def read(self):
        """ Read something even with blocking the I/O. After something is
        received check again to obtain a full reply.

        :returns: String ASCII response of the instrument.
        """
        return self.connection.read_some().decode() + \
                self.connection.read_very_eager().decode()

    def ask(self, command):
        """ Writes a command to the instrument and returns the resulting ASCII
        response

        :param command: command string to be sent to the instrument
        :returns: String ASCII response of the instrument
        """
        self.write(command)
        time.sleep(self.query_delay)
        return self.read()

    def __repr__(self):
        return "<TelnetAdapter(host=%s, port=%d)>" % (self.connection.host, self.connection.port)
<|MERGE_RESOLUTION|>--- conflicted
+++ resolved
@@ -36,11 +36,8 @@
     :param port: TCPIP port
     :param query_delay: delay in seconds between write and read in the ask
         method
-<<<<<<< HEAD
     :param preprocess_reply: optional callable used to preprocess strings
         received from the instrument. The callable returns the processed string.
-=======
->>>>>>> e6919162
     :param kwargs: Valid keyword arguments for telnetlib.Telnet, currently
         this is only 'timeout'
     """
