#
# This file is part of the PyMeasure package.
#
# Copyright (c) 2013-2022 PyMeasure Developers
#
# Permission is hereby granted, free of charge, to any person obtaining a copy
# of this software and associated documentation files (the "Software"), to deal
# in the Software without restriction, including without limitation the rights
# to use, copy, modify, merge, publish, distribute, sublicense, and/or sell
# copies of the Software, and to permit persons to whom the Software is
# furnished to do so, subject to the following conditions:
#
# The above copyright notice and this permission notice shall be included in
# all copies or substantial portions of the Software.
#
# THE SOFTWARE IS PROVIDED "AS IS", WITHOUT WARRANTY OF ANY KIND, EXPRESS OR
# IMPLIED, INCLUDING BUT NOT LIMITED TO THE WARRANTIES OF MERCHANTABILITY,
# FITNESS FOR A PARTICULAR PURPOSE AND NONINFRINGEMENT. IN NO EVENT SHALL THE
# AUTHORS OR COPYRIGHT HOLDERS BE LIABLE FOR ANY CLAIM, DAMAGES OR OTHER
# LIABILITY, WHETHER IN AN ACTION OF CONTRACT, TORT OR OTHERWISE, ARISING FROM,
# OUT OF OR IN CONNECTION WITH THE SOFTWARE OR THE USE OR OTHER DEALINGS IN
# THE SOFTWARE.
#
import logging

from .adapter import Adapter, FakeAdapter

<<<<<<< HEAD
=======
from .protocol import ProtocolAdapter

>>>>>>> 9f50e169
from pymeasure.adapters.telnet import TelnetAdapter

log = logging.getLogger(__name__)
log.addHandler(logging.NullHandler())

try:
    from pymeasure.adapters.visa import VISAAdapter
except ImportError:
    log.warning("PyVISA library could not be loaded")

try:
    from pymeasure.adapters.serial import SerialAdapter
    from pymeasure.adapters.prologix import PrologixAdapter
except ImportError:
    log.warning("PySerial library could not be loaded")

try:
    from pymeasure.adapters.vxi11 import VXI11Adapter
except ImportError:
    log.warning("VXI-11 library could not be loaded")<|MERGE_RESOLUTION|>--- conflicted
+++ resolved
@@ -25,11 +25,8 @@
 
 from .adapter import Adapter, FakeAdapter
 
-<<<<<<< HEAD
-=======
 from .protocol import ProtocolAdapter
 
->>>>>>> 9f50e169
 from pymeasure.adapters.telnet import TelnetAdapter
 
 log = logging.getLogger(__name__)
