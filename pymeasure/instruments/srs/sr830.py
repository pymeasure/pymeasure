#
# This file is part of the PyMeasure package.
#
# Copyright (c) 2013-2024 PyMeasure Developers
#
# Permission is hereby granted, free of charge, to any person obtaining a copy
# of this software and associated documentation files (the "Software"), to deal
# in the Software without restriction, including without limitation the rights
# to use, copy, modify, merge, publish, distribute, sublicense, and/or sell
# copies of the Software, and to permit persons to whom the Software is
# furnished to do so, subject to the following conditions:
#
# The above copyright notice and this permission notice shall be included in
# all copies or substantial portions of the Software.
#
# THE SOFTWARE IS PROVIDED "AS IS", WITHOUT WARRANTY OF ANY KIND, EXPRESS OR
# IMPLIED, INCLUDING BUT NOT LIMITED TO THE WARRANTIES OF MERCHANTABILITY,
# FITNESS FOR A PARTICULAR PURPOSE AND NONINFRINGEMENT. IN NO EVENT SHALL THE
# AUTHORS OR COPYRIGHT HOLDERS BE LIABLE FOR ANY CLAIM, DAMAGES OR OTHER
# LIABILITY, WHETHER IN AN ACTION OF CONTRACT, TORT OR OTHERWISE, ARISING FROM,
# OUT OF OR IN CONNECTION WITH THE SOFTWARE OR THE USE OR OTHER DEALINGS IN
# THE SOFTWARE.
#

import re
import time
import numpy as np
from enum import IntFlag
from pymeasure.instruments import Instrument
from pymeasure.instruments.validators import strict_discrete_set, \
    truncated_discrete_set, truncated_range, discreteTruncate


class LIAStatus(IntFlag):
    """ IntFlag type that is returned by the lia_status property.
    """
    NO_ERROR = 0
    INPUT_OVERLOAD = 1
    FILTER_OVERLOAD = 2
    OUTPUT_OVERLOAD = 4
    REF_UNLOCK = 8
    FREQ_RANGE_CHANGE = 16
    TC_CHANGE = 32
    TRIGGER = 64
    UNUSED = 128


class ERRStatus(IntFlag):
    """ IntFlag type that is returned by the err_status property.
    """
    NO_ERROR = 0
    BACKUP_ERR = 2
    RAM_ERR = 4
    ROM_ERR = 16
    GPIB_ERR = 32
    DSP_ERR = 64
    MATH_ERR = 128


class SR830(Instrument):
    SAMPLE_FREQUENCIES = [
        62.5e-3, 125e-3, 250e-3, 500e-3, 1, 2, 4, 8, 16,
        32, 64, 128, 256, 512
    ]
    SENSITIVITIES = [
        2e-9, 5e-9, 10e-9, 20e-9, 50e-9, 100e-9, 200e-9,
        500e-9, 1e-6, 2e-6, 5e-6, 10e-6, 20e-6, 50e-6, 100e-6,
        200e-6, 500e-6, 1e-3, 2e-3, 5e-3, 10e-3, 20e-3,
        50e-3, 100e-3, 200e-3, 500e-3, 1
    ]
    TIME_CONSTANTS = [
        10e-6, 30e-6, 100e-6, 300e-6, 1e-3, 3e-3, 10e-3,
        30e-3, 100e-3, 300e-3, 1, 3, 10, 30, 100, 300, 1e3,
        3e3, 10e3, 30e3
    ]
    FILTER_SLOPES = [6, 12, 18, 24]
    EXPANSION_VALUES = [1, 10, 100]
    RESERVE_VALUES = ['High Reserve', 'Normal', 'Low Noise']
    CHANNELS = ['X', 'Y', 'R']
    INPUT_CONFIGS = ['A', 'A - B', 'I (1 MOhm)', 'I (100 MOhm)']
    INPUT_GROUNDINGS = ['Float', 'Ground']
    INPUT_COUPLINGS = ['AC', 'DC']
    INPUT_NOTCH_CONFIGS = ['None', 'Line', '2 x Line', 'Both']
    REFERENCE_SOURCES = ['External', 'Internal']
    SNAP_ENUMERATION = {"x": 1, "y": 2, "r": 3, "theta": 4,
                        "aux in 1": 5, "aux in 2": 6, "aux in 3": 7, "aux in 4": 8,
                        "frequency": 9, "ch1": 10, "ch2": 11}
    REFERENCE_SOURCE_TRIGGER = ['SINE', 'POS EDGE', 'NEG EDGE']
    INPUT_FILTER = ['Off', 'On']

    status = Instrument.measurement(
        "*STB?",
        """Get the status byte and Master Summary Status bit.""",
        cast=str,
    )

    id = Instrument.measurement(
        "*IDN?",
        """Get the identification of the instrument.""",
        cast=str,
        maxsplit=0,
    )

    def clear(self):
        """Clear the instrument status byte."""
        self.write("*CLS")

    def reset(self):
        """Reset the instrument."""
        self.write("*RST")

    sine_voltage = Instrument.control(
        "SLVL?", "SLVL%0.3f",
        """ A floating point property that represents the reference sine-wave
        voltage in Volts. This property can be set. """,
        validator=truncated_range,
        values=[0.004, 5.0]
    )
    frequency = Instrument.control(
        "FREQ?", "FREQ%0.5e",
        """ A floating point property that represents the lock-in frequency
        in Hz. This property can be set. """,
        validator=truncated_range,
        values=[0.001, 102000]
    )
    phase = Instrument.control(
        "PHAS?", "PHAS%0.2f",
        """ A floating point property that represents the lock-in phase
        in degrees. This property can be set. """,
        validator=truncated_range,
        values=[-360, 729.99]
    )
    x = Instrument.measurement("OUTP?1",
                               """ Reads the X value in Volts. """
                               )
    y = Instrument.measurement("OUTP?2",
                               """ Reads the Y value in Volts. """
                               )

    lia_status = Instrument.measurement(
        "LIAS?",
        """ Reads the value of the lockin amplifier (LIA) status byte. Returns a binary string with
            positions within the string corresponding to different status flags:

            +----+--------------------------------------+
            |Bit | Status                               |
            +====+======================================+
            | 0  | Input/Amplifier overload             |
            +----+--------------------------------------+
            | 1  | Time constant filter overload        |
            +----+--------------------------------------+
            | 2  | Output overload                      |
            +----+--------------------------------------+
            | 3  | Reference unlock                     |
            +----+--------------------------------------+
            | 4  | Detection frequency range switched   |
            +----+--------------------------------------+
            | 5  | Time constant changed indirectly     |
            +----+--------------------------------------+
            | 6  | Data storage triggered               |
            +----+--------------------------------------+
            | 7  | unused                               |
            +----+--------------------------------------+
            """,
        get_process=lambda s: LIAStatus(int(s)),
    )

    err_status = Instrument.measurement(
        "ERRS?",
        """Reads the value of the lockin error (ERR) status byte. Returns an IntFlag type with
        positions within the string corresponding to different error flags:

        +----+--------------------------------------+
        |Bit | Status                               |
        +====+======================================+
        | 0  | unused                               |
        +----+--------------------------------------+
        | 1  | backup error                         |
        +----+--------------------------------------+
        | 2  | RAM error                            |
        +----+--------------------------------------+
        | 3  | unused                               |
        +----+--------------------------------------+
        | 4  | ROM error                            |
        +----+--------------------------------------+
        | 5  | GPIB error                           |
        +----+--------------------------------------+
        | 6  | DSP error                            |
        +----+--------------------------------------+
        | 7  | DSP error                            |
        +----+--------------------------------------+
        """,
        get_process=lambda s: ERRStatus(int(s)),
    )

    @property
    def xy(self):
        """ Reads the X and Y values in Volts. """
        return self.snap()

    magnitude = Instrument.measurement("OUTP?3",
                                       """ Reads the magnitude in Volts. """
                                       )
    theta = Instrument.measurement("OUTP?4",
                                   """ Reads the theta value in degrees. """
                                   )
    channel1 = Instrument.control(
        "DDEF?1;", "DDEF1,%d,0",
        """ A string property that represents the type of Channel 1,
        taking the values X, R, X Noise, Aux In 1, or Aux In 2.
        This property can be set.""",
        validator=strict_discrete_set,
        values=['X', 'R', 'X Noise', 'Aux In 1', 'Aux In 2'],
        map_values=True
    )
    channel2 = Instrument.control(
        "DDEF?2;", "DDEF2,%d,0",
        """ A string property that represents the type of Channel 2,
        taking the values Y, Theta, Y Noise, Aux In 3, or Aux In 4.
        This property can be set.""",
        validator=strict_discrete_set,
        values=['Y', 'Theta', 'Y Noise', 'Aux In 3', 'Aux In 4'],
        map_values=True
    )
    sensitivity = Instrument.control(
        "SENS?", "SENS%d",
        """ A floating point property that controls the sensitivity in Volts,
        which can take discrete values from 2 nV to 1 V. Values are truncated
        to the next highest level if they are not exact. """,
        validator=truncated_discrete_set,
        values=SENSITIVITIES,
        map_values=True
    )
    time_constant = Instrument.control(
        "OFLT?", "OFLT%d",
        """ A floating point property that controls the time constant
        in seconds, which can take discrete values from 10 microseconds
        to 30,000 seconds. Values are truncated to the next highest
        level if they are not exact. """,
        validator=truncated_discrete_set,
        values=TIME_CONSTANTS,
        map_values=True
    )
    filter_slope = Instrument.control(
        "OFSL?", "OFSL%d",
        """ An integer property that controls the filter slope, which
        can take on the values 6, 12, 18, and 24 dB/octave. Values are
        truncated to the next highest level if they are not exact. """,
        validator=truncated_discrete_set,
        values=FILTER_SLOPES,
        map_values=True
    )
    filter_synchronous = Instrument.control(
        "SYNC?", "SYNC %d",
        """A boolean property that controls the synchronous filter.
        This property can be set. Allowed values are: True or False """,
        validator=strict_discrete_set,
        values={True: 1, False: 0},
        map_values=True
    )
    harmonic = Instrument.control(
        "HARM?", "HARM%d",
        """ An integer property that controls the harmonic that is measured.
        Allowed values are 1 to 19999. Can be set. """,
        validator=strict_discrete_set,
        values=range(1, 19999),
    )
    input_config = Instrument.control(
        "ISRC?", "ISRC %d",
        """ An string property that controls the input configuration. Allowed
        values are: {}""".format(INPUT_CONFIGS),
        validator=strict_discrete_set,
        values=INPUT_CONFIGS,
        map_values=True
    )
    input_grounding = Instrument.control(
        "IGND?", "IGND %d",
        """ An string property that controls the input shield grounding. Allowed
        values are: {}""".format(INPUT_GROUNDINGS),
        validator=strict_discrete_set,
        values=INPUT_GROUNDINGS,
        map_values=True
    )
    input_coupling = Instrument.control(
        "ICPL?", "ICPL %d",
        """ An string property that controls the input coupling. Allowed
        values are: {}""".format(INPUT_COUPLINGS),
        validator=strict_discrete_set,
        values=INPUT_COUPLINGS,
        map_values=True
    )
    input_notch_config = Instrument.control(
        "ILIN?", "ILIN %d",
        """ An string property that controls the input line notch filter
        status. Allowed values are: {}""".format(INPUT_NOTCH_CONFIGS),
        validator=strict_discrete_set,
        values=INPUT_NOTCH_CONFIGS,
        map_values=True
    )
    reference_source = Instrument.control(
        "FMOD?", "FMOD %d",
        """ An string property that controls the reference source. Allowed
        values are: {}""".format(REFERENCE_SOURCES),
        validator=strict_discrete_set,
        values=REFERENCE_SOURCES,
        map_values=True
    )
    reference_source_trigger = Instrument.control(
        "RSLP?", "RSLP %d",
        """ A string property that controls the reference source triggering. Allowed
             values are: {}""".format(REFERENCE_SOURCE_TRIGGER),
        validator=strict_discrete_set,
        values=REFERENCE_SOURCE_TRIGGER,
        map_values=True
    )

    aux_out_1 = Instrument.control(
        "AUXV?1;", "AUXV1,%f;",
        """ A floating point property that controls the output of Aux output 1 in
        Volts, taking values between -10.5 V and +10.5 V.
        This property can be set.""",
        validator=truncated_range,
        values=[-10.5, 10.5]
    )
    # For consistency with other lock-in instrument classes
    dac1 = aux_out_1

    aux_out_2 = Instrument.control(
        "AUXV?2;", "AUXV2,%f;",
        """ A floating point property that controls the output of Aux output 2 in
        Volts, taking values between -10.5 V and +10.5 V.
        This property can be set.""",
        validator=truncated_range,
        values=[-10.5, 10.5]
    )
    # For consistency with other lock-in instrument classes
    dac2 = aux_out_2

    aux_out_3 = Instrument.control(
        "AUXV?3;", "AUXV3,%f;",
        """ A floating point property that controls the output of Aux output 3 in
        Volts, taking values between -10.5 V and +10.5 V.
        This property can be set.""",
        validator=truncated_range,
        values=[-10.5, 10.5]
    )
    # For consistency with other lock-in instrument classes
    dac3 = aux_out_3

    aux_out_4 = Instrument.control(
        "AUXV?4;", "AUXV4,%f;",
        """ A floating point property that controls the output of Aux output 4 in
        Volts, taking values between -10.5 V and +10.5 V.
        This property can be set.""",
        validator=truncated_range,
        values=[-10.5, 10.5]
    )
    # For consistency with other lock-in instrument classes
    dac4 = aux_out_4

    aux_in_1 = Instrument.measurement(
        "OAUX?1;",
        """ Reads the Aux input 1 value in Volts with 1/3 mV resolution. """
    )
    # For consistency with other lock-in instrument classes
    adc1 = aux_in_1

    aux_in_2 = Instrument.measurement(
        "OAUX?2;",
        """ Reads the Aux input 2 value in Volts with 1/3 mV resolution. """
    )
    # For consistency with other lock-in instrument classes
    adc2 = aux_in_2

    aux_in_3 = Instrument.measurement(
        "OAUX?3;",
        """ Reads the Aux input 3 value in Volts with 1/3 mV resolution. """
    )
    # For consistency with other lock-in instrument classes
    adc3 = aux_in_3

    aux_in_4 = Instrument.measurement(
        "OAUX?4;",
        """ Reads the Aux input 4 value in Volts with 1/3 mV resolution. """
    )
    # For consistency with other lock-in instrument classes
    adc4 = aux_in_4

    def __init__(self, adapter, name="Stanford Research Systems SR830 Lock-in amplifier",
                 **kwargs):
        super().__init__(
            adapter,
            name,
            includeSCPI=False,
            **kwargs
        )

    def auto_gain(self):
        self.write("AGAN")

    def auto_reserve(self):
        self.write("ARSV")

    def auto_phase(self):
        self.write("APHS")

    def auto_offset(self, channel):
        """ Offsets the channel (X, Y, or R) to zero """
        if channel not in self.CHANNELS:
            raise ValueError('SR830 channel is invalid')
        channel = self.CHANNELS.index(channel) + 1
        self.write("AOFF %d" % channel)

    def get_scaling(self, channel):
        """ Returns the offset percent and the expansion term
        that are used to scale the channel in question
        """
        if channel not in self.CHANNELS:
            raise ValueError('SR830 channel is invalid')
        channel = self.CHANNELS.index(channel) + 1
        offset, expand = self.ask("OEXP? %d" % channel).split(',')
        return float(offset), self.EXPANSION_VALUES[int(expand)]

    def set_scaling(self, channel, precent, expand=0):
        """ Sets the offset of a channel (X=1, Y=2, R=3) to a
        certain percent (-105% to 105%) of the signal, with
        an optional expansion term (0, 10=1, 100=2)
        """
        if channel not in self.CHANNELS:
            raise ValueError('SR830 channel is invalid')
        channel = self.CHANNELS.index(channel) + 1
        expand = discreteTruncate(expand, self.EXPANSION_VALUES)
        self.write("OEXP %i,%.2f,%i" % (channel, precent, expand))

    def output_conversion(self, channel):
        """ Returns a function that can be used to determine
        the signal from the channel output (X, Y, or R)
        """
        offset, _ = self.get_scaling(channel)
        sensitivity = self.sensitivity
        return lambda x: x + offset / 100 * sensitivity

    @property
    def sample_frequency(self):
        """ Gets the sample frequency in Hz """
        index = int(self.ask("SRAT?"))
        if index == 14:
            return None  # Trigger
        else:
            return SR830.SAMPLE_FREQUENCIES[index]

    @sample_frequency.setter
    def sample_frequency(self, frequency):
        """Sets the sample frequency in Hz (None is Trigger)"""
        assert type(frequency) in [float, int, type(None)]
        if frequency is None:
            index = 14  # Trigger
        else:
            frequency = discreteTruncate(frequency, SR830.SAMPLE_FREQUENCIES)
            index = SR830.SAMPLE_FREQUENCIES.index(frequency)
        self.write("SRAT%f" % index)

    def aquireOnTrigger(self, enable=True):
        self.write("TSTR%d" % enable)

    @property
    def reserve(self):
        return SR830.RESERVE_VALUES[int(self.ask("RMOD?"))]

    @reserve.setter
    def reserve(self, reserve):
        if reserve not in SR830.RESERVE_VALUES:
            index = 1
        else:
            index = SR830.RESERVE_VALUES.index(reserve)
        self.write("RMOD%d" % index)

    def is_out_of_range(self):
        """ Returns True if the magnitude is out of range
        """
        return int(self.ask("LIAS?2")) == 1

    def quick_range(self):
        """ While the magnitude is out of range, increase
        the sensitivity by one setting
        """
        self.write('LIAE 2,1')
        while self.is_out_of_range():
            self.write("SENS%d" % (int(self.ask("SENS?")) + 1))
            time.sleep(5.0 * self.time_constant)
            self.write("*CLS")
        # Set the range as low as possible
        newsensitivity = 1.15 * abs(self.magnitude)
        if self.input_config in ('I (1 MOhm)', 'I (100 MOhm)'):
            newsensitivity = newsensitivity * 1e6
        self.sensitivity = newsensitivity

    @property
    def buffer_count(self):
        query = self.ask("SPTS?")
        if query.count("\n") > 1:
            return int(re.match(r"\d+\n$", query, re.MULTILINE).group(0))
        else:
            return int(query)

    def fill_buffer(self, count: int, has_aborted=lambda: False, delay=0.001):
        """ Fill two numpy arrays with the content of the instrument buffer

        Eventually waiting until the specified number of recording is done
        """
        ch1 = np.empty(count, np.float32)
        ch2 = np.empty(count, np.float32)
        currentCount = self.buffer_count
        index = 0
        while currentCount < count:
            if currentCount > index:
                ch1[index:currentCount] = self.get_buffer(1, index, currentCount)
                ch2[index:currentCount] = self.get_buffer(2, index, currentCount)
                index = currentCount
                time.sleep(delay)
            currentCount = self.buffer_count
            if has_aborted():
                self.pause_buffer()
                return ch1, ch2
        self.pause_buffer()
        ch1[index: count + 1] = self.get_buffer(1, index, count)  # noqa: E203
        ch2[index: count + 1] = self.get_buffer(2, index, count)  # noqa: E203
        return ch1, ch2

    def buffer_measure(self, count, stopRequest=None, delay=1e-3):
        """ Start a fast measurement mode and transfers data from buffer to extract mean
        and std measurements

        Return the mean and std from both channels
        """
        self.write("FAST2;STRD")
        ch1 = np.empty(count, np.float64)
        ch2 = np.empty(count, np.float64)
        currentCount = self.buffer_count
        index = 0
        while currentCount < count:
            if currentCount > index:
                ch1[index:currentCount] = self.get_buffer(1, index, currentCount)
                ch2[index:currentCount] = self.get_buffer(2, index, currentCount)
                index = currentCount
                time.sleep(delay)
            currentCount = self.buffer_count
            if stopRequest is not None and stopRequest.isSet():
                self.pause_buffer()
                return (0, 0, 0, 0)
        self.pause_buffer()
        ch1[index:count] = self.get_buffer(1, index, count)
        ch2[index:count] = self.get_buffer(2, index, count)
        return (ch1.mean(), ch1.std(), ch2.mean(), ch2.std())

    def pause_buffer(self):
        self.write("PAUS")

    def start_buffer(self, fast=True):
        if fast:
            self.write("FAST2;STRD")
        else:
            self.write("FAST0")

    def wait_for_buffer(self, count, has_aborted=lambda: False,
                        timeout=60, timestep=0.01):
        """ Wait for the buffer to fill a certain count
        """
        i = 0
        while not self.buffer_count >= count and i < (timeout / timestep):
            time.sleep(timestep)
            i += 1
            if has_aborted():
                return False
<<<<<<< HEAD
        self.pause_buffer()
=======
            if i>timeout/timestep: print('Buffer timeout')
        self.pause_buffer()  
>>>>>>> d3458c10

    def get_buffer(self, channel=1, start=0, end=None):
        """ Acquires the 32 bit floating point data through binary transfer
        """
        if end is None:
            end = self.buffer_count
        return self.binary_values("TRCB?%d,%d,%d" % (
            channel, start, end - start))

    def reset_buffer(self):
        self.write("REST")

<<<<<<< HEAD
    def buffer_measure_from_bytes(self, count, fast=False, stopRequest=None, delay = 1e-3):
        self.reset_buffer()
        self.start_buffer(fast)
        self.wait_for_buffer(count)
=======
    def buffer_measure_from_bytes(self, buffer_size, timeout=60, fast=False):
        '''
        Buffer measurement method that returns both channel 1 and channel 2 buffers as np.arrays

        Args
        buffer_size:  Desired minimum buffer length.
        timeout: Timeout in seconds for the waiting/buffer fill period.  This should be configured approriately if sampling rate is low and buffer size is high.
        fast: Sets the transfer mode, see programming section of the SR830 manual for more detail.  
        '''
        self.reset_buffer()
        self.start_buffer(fast)
        self.wait_for_buffer(buffer_size, timeout=timeout)
>>>>>>> d3458c10
        x_buffer, y_buffer = self.read_buffer_bytes()

        return x_buffer, y_buffer
    
<<<<<<< HEAD
    def read_buffer_bytes(self, count=-1, start =0, end=None):
        buffer_size = self.buffer_count
        self.write(f'TRCL?1, 0, {buffer_size}')
        x_bytes = self.read_bytes(count)
        self.write(f'TRCL?2, 0, {buffer_size}')
        y_bytes = self.read_bytes(count)

        x_buffer, y_buffer = self.buffer_bytes_convert(x_bytes), self.buffer_bytes_convert(y_bytes)
        return x_buffer, y_buffer    
    
    def buffer_bytes_convert(self, buffer):
=======
    def read_buffer_bytes(self, count=-1, start =0, end=-1):
        '''
        Reads the SR830 buffer as bytes.  According to the manual this is the fastest data transfer method over GPIB.
        
        Args:
        count: the number of bytest to read.
        start: starting position of the buffer to read
        end: ending postition of the buffer.
        '''
        if end==-1 or end>2**14:
            end = self.buffer_count

        self.write(f'TRCL?1, {start}, {end}')
        x_bytes = self.read_bytes(count)
        self.write(f'TRCL?2, {start}, {end}')
        y_bytes = self.read_bytes(count)

        x_buffer = self.buffer_bytes_convert(x_bytes), 
        y_buffer = self.buffer_bytes_convert(y_bytes)
        return x_buffer, y_buffer    
    
    def buffer_bytes_convert(self, buffer):
        '''
        Converts the SR830's buffer in bytes to decimal numbers.  This formula was derived from the programming manual.  
        '''
>>>>>>> d3458c10
        byteproduct = np.array(list(buffer[0::4])) + np.array(list(buffer[1::4]))*2**8
        divsor, remainder = np.divmod(
            byteproduct, 
            32768*np.ones(shape = byteproduct.shape)
        )
        mantissa = remainder - divsor*2**15
        exp = np.array(list(buffer[2::4]))
        return mantissa*np.power(np.ones(shape = exp.shape)*2, exp-124)
<<<<<<< HEAD
    
=======

>>>>>>> d3458c10
    def trigger(self):
        self.write("TRIG")

    def snap(self, val1="X", val2="Y", *vals):
        """ Method that records and retrieves 2 to 6 parameters at a single
        instant. The parameters can be one of: X, Y, R, Theta, Aux In 1,
        Aux In 2, Aux In 3, Aux In 4, Frequency, CH1, CH2.
        Default is "X" and "Y".

        :param val1: first parameter to retrieve
        :param val2: second parameter to retrieve
        :param vals: other parameters to retrieve (optional)
        """
        if len(vals) > 4:
            raise ValueError("No more that 6 values (in total) can be captured"
                             "simultaneously.")

        # check if additional parameters are given as a list
        if len(vals) == 1 and isinstance(vals[0], (list, tuple)):
            vals = vals[0]

        # make a list of all vals
        vals = [val1, val2] + list(vals)

        vals_idx = [str(self.SNAP_ENUMERATION[val.lower()]) for val in vals]

        command = "SNAP? " + ",".join(vals_idx)
        return self.values(command)

    def save_setup(self, setup_number: int):
        """Save the current instrument configuration (all parameters) in a memory
        referred to by an integer

        :param setup_number: the integer referring to the memory (between 1 and 9 (included))
        """
        if 1 <= setup_number <= 9:
            self.write(f'SSET{setup_number:d};')

    def load_setup(self, setup_number: int):
        """ Load a previously saved instrument configuration from the memory referred
        to by an integer

        :param setup_number: the integer referring to the memory (between 1 and 9 (included))
        """
        if 1 <= setup_number <= 9:
            self.write(f'RSET{setup_number:d};')

    def start_scan(self):
        """ Start the data recording into the buffer
        """
        self.write('STRT')

    def pause_scan(self):
        """ Pause the data recording
        """
        self.write('PAUS')<|MERGE_RESOLUTION|>--- conflicted
+++ resolved
@@ -572,12 +572,8 @@
             i += 1
             if has_aborted():
                 return False
-<<<<<<< HEAD
-        self.pause_buffer()
-=======
             if i>timeout/timestep: print('Buffer timeout')
         self.pause_buffer()  
->>>>>>> d3458c10
 
     def get_buffer(self, channel=1, start=0, end=None):
         """ Acquires the 32 bit floating point data through binary transfer
@@ -590,12 +586,6 @@
     def reset_buffer(self):
         self.write("REST")
 
-<<<<<<< HEAD
-    def buffer_measure_from_bytes(self, count, fast=False, stopRequest=None, delay = 1e-3):
-        self.reset_buffer()
-        self.start_buffer(fast)
-        self.wait_for_buffer(count)
-=======
     def buffer_measure_from_bytes(self, buffer_size, timeout=60, fast=False):
         '''
         Buffer measurement method that returns both channel 1 and channel 2 buffers as np.arrays
@@ -608,24 +598,10 @@
         self.reset_buffer()
         self.start_buffer(fast)
         self.wait_for_buffer(buffer_size, timeout=timeout)
->>>>>>> d3458c10
         x_buffer, y_buffer = self.read_buffer_bytes()
 
         return x_buffer, y_buffer
     
-<<<<<<< HEAD
-    def read_buffer_bytes(self, count=-1, start =0, end=None):
-        buffer_size = self.buffer_count
-        self.write(f'TRCL?1, 0, {buffer_size}')
-        x_bytes = self.read_bytes(count)
-        self.write(f'TRCL?2, 0, {buffer_size}')
-        y_bytes = self.read_bytes(count)
-
-        x_buffer, y_buffer = self.buffer_bytes_convert(x_bytes), self.buffer_bytes_convert(y_bytes)
-        return x_buffer, y_buffer    
-    
-    def buffer_bytes_convert(self, buffer):
-=======
     def read_buffer_bytes(self, count=-1, start =0, end=-1):
         '''
         Reads the SR830 buffer as bytes.  According to the manual this is the fastest data transfer method over GPIB.
@@ -651,7 +627,6 @@
         '''
         Converts the SR830's buffer in bytes to decimal numbers.  This formula was derived from the programming manual.  
         '''
->>>>>>> d3458c10
         byteproduct = np.array(list(buffer[0::4])) + np.array(list(buffer[1::4]))*2**8
         divsor, remainder = np.divmod(
             byteproduct, 
@@ -660,11 +635,6 @@
         mantissa = remainder - divsor*2**15
         exp = np.array(list(buffer[2::4]))
         return mantissa*np.power(np.ones(shape = exp.shape)*2, exp-124)
-<<<<<<< HEAD
-    
-=======
-
->>>>>>> d3458c10
     def trigger(self):
         self.write("TRIG")
 
