--- conflicted
+++ resolved
@@ -500,15 +500,9 @@
             if has_aborted():
                 self.pause_buffer()
                 return ch1, ch2
-<<<<<<< HEAD
-        self.pauseBuffer()
-        ch1[index: count + 1] = self.buffer_data(1, index, count)  # noqa: E203
-        ch2[index: count + 1] = self.buffer_data(2, index, count)  # noqa: E203
-=======
         self.pause_buffer()
-        ch1[index : count + 1] = self.get_buffer(1, index, count)  # noqa: E203
-        ch2[index : count + 1] = self.get_buffer(2, index, count)  # noqa: E203
->>>>>>> b16381d2
+        ch1[index: count + 1] = self.get_buffer(1, index, count)  # noqa: E203
+        ch2[index: count + 1] = self.get_buffer(2, index, count)  # noqa: E203
         return ch1, ch2
 
     def buffer_measure(self, count, stopRequest=None, delay=1e-3):
