#
# This file is part of the PyMeasure package.
#
# Copyright (c) 2013-2025 PyMeasure Developers
#
# Permission is hereby granted, free of charge, to any person obtaining a copy
# of this software and associated documentation files (the "Software"), to deal
# in the Software without restriction, including without limitation the rights
# to use, copy, modify, merge, publish, distribute, sublicense, and/or sell
# copies of the Software, and to permit persons to whom the Software is
# furnished to do so, subject to the following conditions:
#
# The above copyright notice and this permission notice shall be included in
# all copies or substantial portions of the Software.
#
# THE SOFTWARE IS PROVIDED "AS IS", WITHOUT WARRANTY OF ANY KIND, EXPRESS OR
# IMPLIED, INCLUDING BUT NOT LIMITED TO THE WARRANTIES OF MERCHANTABILITY,
# FITNESS FOR A PARTICULAR PURPOSE AND NONINFRINGEMENT. IN NO EVENT SHALL THE
# AUTHORS OR COPYRIGHT HOLDERS BE LIABLE FOR ANY CLAIM, DAMAGES OR OTHER
# LIABILITY, WHETHER IN AN ACTION OF CONTRACT, TORT OR OTHERWISE, ARISING FROM,
# OUT OF OR IN CONNECTION WITH THE SOFTWARE OR THE USE OR OTHER DEALINGS IN
# THE SOFTWARE.
#

from pymeasure.instruments import Instrument, Channel
from pymeasure.instruments.generic_types import SCPIMixin
from pymeasure.instruments.validators import strict_discrete_set, truncated_range
from .buffer import KeithleyBuffer
import logging

# Set up logging
log = logging.getLogger(__name__)
log.addHandler(logging.NullHandler())


"""
to implement
channels as properties
autogenerate channel list

get current model of mux card

possible implement full measurements via a "measure" class?
so daq.measure.voltage
"""



<<<<<<< HEAD
=======
# to implement:
# :DISPlay:USER<n>:TEXT[:DATA] # displays user text on display.
# :ABORt
# :INITiate[:IMMediate]

class ChannelState(Enum):
    """
    Enum for channel state to make it clearer in code if opening or closing channels.
    """
    OPEN = False
    CLOSED = True

>>>>>>> c30f9d3f

class MuxChannel(Channel):
    """mux relay channels"""

    def __init__(self, chan_number):
<<<<<<< HEAD
        self._chan_num = chan_number


    @property
    def closed(self):
        raise NotImplementedError
        
        # pymeasure driver does not have a way to read this. but implementation may be possible
        self.daq_driver.close_channel(self.channel_number)


    def closed(self, chanstate):
        chanstate=bool(chanstate)

        if chanstate is True:
            self.daq_driver.close_channel(self.channel_number)
        else:
            self.daq_driver.open_channel(self.channel_number)
=======
        self.chan_num = chan_number


    def channel_name(self):
        # see channel naming section in manual
        daq._channels_id(_chan_number)

    @property
    def closed(self):
        """
        gets if channel is closed.
        """
        
        # pymeasure driver does not have a way to read this. but implementation may be possible
        closed = self.daq_driver.ask(f":ROUT:STAT? {self._channels_id(self.chan_num)}")
        closed = bool(closed) #make sure this works and does not always return comma with single channel.

        #todo, return bool or enum? enum probably?
        return closed


    def closed(self, chanstate):
        self.route_channels(channel_list, chanstate)

    def measure(self,):
        #measurement chennels must check if front panel is selected
        pass

    def status(self):
        """
        human readable summary 
        >>> chan.str()
        ''
        'AIN3->4()'
        'AIN0( voltage: 0.0000v, raw_value: 0/4095,)'
        """

        mode = {Mode.CONTINUOUS: "CONTINUOUS", Mode.SINGLE: "SINGLE"}[self.mode]
        summary = (
            f"{type(self).__name__}( "
            + f"chan_num: {self.chan_num}, "
            + f"closed: {self.closed.name}, "
        )

        return summary

    def __repr__(self):
        return self.status()

    def __str__(self):
        return self.status()
>>>>>>> c30f9d3f


class ModuleCard():
    # should this inherit from channel or something?
    def __init__(self, slot):
        pass

    @property
    def module_id(self):
        # gets the id of the 


class KeithleyDAQ6510(KeithleyBuffer, SCPIMixin, Instrument):
    """Represents the Keithley DAQ6510 Data Acquisition Logging Multimeter System
    and provides a high-level interface for interacting with the instrument.

    Tested with instrument firmware version `1.7.16A`

    .. code-block:: python

        keithley = KeithleyDAQ6510("GPIB::1")
        # or
        keithley = KeithleyDAQ6510("TCPIP::192.168.1.1::INSTR")

        # todo, fix this. it does not actually work.

        print(keithley.current)                 # Prints the current in Amps
        keithley.current_range = 10E-6          # Select the 10 uA range

        print(keithley.voltage)                 # Prints the voltage in Volts
        keithley.voltage_range = 100e-3         # Select the 100 mV range

        print(keithley.resistance)              # Prints the resistance in Ohms
        keithley.offset_compensated = "ON"      # Turns offset-compensated ohms on

        keithley.open_channels([134, 135])      # Open channels 134 and 135 on the MUX card
        keithley.close_channel(133)             # Close channel 133 on the MUX card

    """

    def __init__(self, adapter, name="Keithley DAQ6510", **kwargs):
        super().__init__(
            adapter,
            name,
            **kwargs
        )

        self.mux_channels = None
        self.cards = ["slot1":None, "slot2":None]

        self.cards = self._detect_cards

<<<<<<< HEAD
=======
        for card in self.cards
            self.mux_channels.append(card.mux_channels)

>>>>>>> c30f9d3f
    sense_mode = Instrument.control(
        ":SENS:FUNC?",
        ':SENS:FUNC "%s"',
        """ Control the reading mode, which can take the values 'current' or 'voltage'.
        The convenience methods :meth:`~.KeithleyDAQ6510.sense_current` and
        :meth:`~.KeithleyDAQ6510.sense_voltage` can also be used. """,
        validator=strict_discrete_set,
        values={"current": "CURR", "voltage": "VOLT"},
        map_values=True,
    )

    take_measurement = Instrument.measurement(
        ":READ?",
        """ Take the currently configured measurement, if configured for this reading.
        """,
<<<<<<< HEAD
=======
    )

    #finish this
    front_panel_connection_state = Instrument.control(
        "?", "",
        """ gets front panel vs rear panel mode selection for measurement switch.""",
        validator=truncated_range,
        values=[100e-3, 1000],
>>>>>>> c30f9d3f
    )

    ###############
    # Current (A) #
    ###############

    current_range = Instrument.control(
        ":SENS:CURR:RANG?", ":SENS:CURR:RANG:AUTO 0;:SENS:CURR:RANG %g",
        """ Control the measurement current range in Amps. If the measurement function is DC,
        available ranges are 10E-6 A to 3A. If the measurement function is AC,
        available ranges are 100E-6 to 3A.
        Auto-range is disabled when this property is set. """,
        validator=truncated_range,
        values=[10e-6, 3],
    )

    current_nplc = Instrument.control(
        ":SENS:CURR:NPLC?", ":SENS:CURR:NPLC %g",
        """ Control the number of power line cycles (NPLC) for the DC current measurements,
        which sets the integration period and measurement speed.
        Takes values from 5E-4 to 15 (60 Hz) or 12 (50 Hz or 400 Hz). The smallest value is the
        shortest time, and results in the fastest reading rate, but increases the reading noise
        and decreases the number of usable digits. The largest value is the longest time, and
        results in the lowest reading rate, but increases the number of usable digits. """,
    )

    ###############
    # Voltage (V) #
    ###############

    voltage_range = Instrument.control(
        ":SENS:VOLT:RANG?", ":SENS:VOLT:RANG:AUTO 0;:SENS:VOLT:RANG %g",
        """ Control the measurement voltage range in Volts. If the measurement function is DC,
        available ranges are 100E-3 V to 1000 V. If the measurement function is AC, available
        ranges are 100E-3 to 750 V. Auto-range is disabled when this property is set. """,
        validator=truncated_range,
        values=[100e-3, 1000],
    )

    voltage_nplc = Instrument.control(
        ":SENS:VOLT:NPLC?", ":SENS:VOLT:NPLC %g",
        """ Control the number of power line cycles (NPLC) for the DC voltage measurements,
        which sets the integration period and measurement speed.
        Takes values from 5E-4 to 15 (60 Hz) or 12 (50 Hz or 400 Hz).
        The smallest value is the shortest time, and results in the fastest reading rate,
        but increases the reading noise and decreases the number of usable digits.
        The largest value is the longest time, and results in the lowest reading rate,
        but increases the number of usable digits. """,
    )

    ####################
    # Resistance (Ohm) #
    ####################

    resistance_range = Instrument.control(
        ":SENS:RES:RANG?", ":SENS:RES:RANG:AUTO 0;:SENS:RES:RANG %g",
        """ Control the resistance range in Ohms. If the measurement function is 2-wire,
        the available ranges are 10 to 100E6 Ohms. If the measurement function is
        4-wire resistance with offset compensation off, the available ranges
        are 1 to 100E6 Ohms. If the measurement function is 4-wire resistance
        with offset compensation on, the available ranges are 1 to 10E3 Ohms.
        Auto-range is disabled when this property is set. """,
        validator=truncated_range,
        values=[1, 100e6],
    )

    offset_compensated = Instrument.control(
        ":SENS:FRES:OCOM?", ":SENS:FRES:OCOM %s",
        """ Control if offset compensation is used or not.
        Valid values are OFF, ON, and AUTO. """,
        validator=strict_discrete_set,
        values=["OFF", "ON", "AUTO"],
        map_values=False,
    )

    resistance_nplc = Instrument.control(
        ":SENS:RES:NPLC?", ":SENS:RES:NPLC %g",
        """ Control the number of power line cycles (NPLC) for the 2-wire resistance measurements,
        which sets the integration period and measurement speed.
        Takes values from 5E-4 to 15 (60 Hz) or 12 (50 Hz or 400 Hz).
        The smallest value is the shortest time, and results in the fastest reading rate,
        but increases the reading noise and decreases the number of usable digits.
        The largest value is the longest time, and results in the lowest reading rate,
        but increases the number of usable digits. """,
    )

    ####################
    # Diode (V)       #
    ####################

    diode_bias = Instrument.control(
        ":SENS:DIOD:BIAS:LEV?",
        ":SENS:DIOD:BIAS:LEV %g",
        """Control the diode bias in Amps.
            Options are 1e-5, 1e-4, 1e-3, and 1e-2.
        """,
        validator=strict_discrete_set,
        values=[1e-5, 1e-4, 1e-3, 1e-2],
    )

    ####################
    # Methods        #
    ####################

    def _detect_cards(self):
        """
        detects what addon cards are currently connected, inits their class, and populates the mux channel list
        """
        cards = ["slot1":None, "slot2":None]
        return cards

    def configure_resistance_measurement(self, nplc=1, resistance=100e6, auto_range=True):
        """Configure the measurement of resistance.

        :param nplc: Number of power line cycles (NPLC) from 5E-4 to 15 (60 Hz)
                     or 12 (50 Hz or 400 Hz).
        :param resistance: Upper limit of resistance in Ohms, from 10 to 100E6 (2-wire),
                           1 to 100E6 (4-wire with OCOM off), or 1 to 10E3 (4-wire with OCOM on).
        :param auto_range: A boolean value to enable auto_range if ``True``,
                           else uses the set resistance.
        """
        log.info(f"{self.name} is measuring resistance.")
        self.write(f":SENS:FUNC \"RES\";:SENS:RES:NPLC {nplc};")
        if auto_range:
            self.write(":SENS:RES:RANG:AUTO ON;")
        else:
            self.resistance_range = resistance
        self.check_errors()

    def configure_voltage_measurement(self, nplc=1, voltage=1000, auto_range=True):
        """Configure the measurement of voltage.

        :param nplc: Number of power line cycles (NPLC) from 5E-4 to 15 (60 Hz)
                     or 12 (50 Hz or 400 Hz).
        :param voltage: Upper limit of voltage in Volts, from 100E-3 to 1000 V (DC)
                        or 100E-3 to 750 V (AC).
        :param auto_range: A boolean value to enable auto_range if ``True``,
                           else uses the set voltage.
        """
        log.info(f"{self.name} is measuring voltage.")
        self.write(f':SENS:FUNC "VOLT";:SENS:VOLT:NPLC {nplc};')
        if auto_range:
            self.write(":SENS:VOLT:RANG:AUTO ON;")
        else:
            self.voltage_range = voltage
        self.check_errors()

    def configure_current_measurement(self, nplc=1, current=3, auto_range=True):
        """Configure the measurement of current.

        :param nplc: Number of power line cycles (NPLC) from 5E-4 to 15 (60 Hz)
                     or 12 (50 Hz or 400 Hz).
        :param current: Upper limit of current in Amps, from 10E-6 to 3 A (DC)
                        or 100E-6 to 3A (AC).
        :param auto_range: A boolean value to enable auto_range if ``True``,
                           else uses the set current.
        """
        log.info(f"{self.name} is measuring current.")
        self.write(f':SENS:FUNC "CURR";:SENS:CURR:NPLC {nplc};')
        if auto_range:
            self.write(":SENS:CURR:RANG:AUTO ON;")
        else:
            self.current_range = current
        self.check_errors()
        

    def measure_diode(self, bias=1e-3):
        """Configure the measurement of Diode.

        :param bias: Diode bias setting for measurement in Amps. Options are 1e-5, 1e-4, 1e-3, and 1e-2.
                        Default diode bias is 1 mA.
        """

        self.write(':SENS:FUNC "DIOD";')
        self.diode_bias = bias
        self.check_errors()

    def _channels_id(self, input_channel_list):
        """
        generates scpi chennel id string for single or multiple channels.
        """

        # convert single elements to list.
        if not isinstance(input_channel_list, list):
            input_channel_list = [input_channel_list]

        channel_list = []
        for chan in input_channel_list:
            # convert channel objects to strings.
            if isinstance(chan, MuxChannel):
                chan = chan._chhan_number

            # clean and make sure channels are integers.
            chan = int(chan)

        channel_string = ", ".join([str(ele) for ele in channel_list])
        return f"(@{channel_string})"
    

    def get_channel_status(self):
        """ gets list of closed channels.
        
            returns dictonary of channel states.
        """
        states = self.ask(":ROUT:STAT? (@101:120)")
        # is "all" a valid channel range? or do i have to construct a list of all channels?

        # todo, convert/map output list to channel objects? or use channel numbers?. state is enum.

        return states

    def open_all_channels(self)
        """
<<<<<<< HEAD
        self.write(f":ROUT:OPEN (@{channel})")
        self.check_errors()
=======
        Opens all channels
        """
        self.write("")
>>>>>>> c30f9d3f

    def route_channels(self, channel_list, closed):
        """
        Configure single or multiple channels be open/closed.

        Example output to instrument:
        daq.route_channels([101, 102], False)
        ":ROUT:OPEN (@101, 102)"

        :param channel_list: List of channels to be set to open.
        :param closed: if channels are open/closed. can be bool, or enum
        """
<<<<<<< HEAD
        self.write(f":ROUT:CLOS (@{channel})")
        self.check_errors()

    # todo: implement these with a native list
    # def open_channels(self, channel_list):
    #     """
    #     Configure multiple channels to be open.

    #     :param channel_list: List of channels to be set to open.
    #     """
    #     for channel in channel_list:
    #         self.open_channel(channel)

    # def close_channels(self, channel_list):
    #     """
    #     Configure multiple channels to be closed.

    #     :param channel_list: List of channels to be set to closed.
    #     """
    #     for channel in channel_list:
    #         self.close_channel(channel)
=======

        # todo, implement open/closed enum, or remove enum completely.

        if isinstance(closed, string):
            closed = {True:"CLOSED", False :"OPEN"}[closed.upper()]

        # convert enum to bool
        if isinstance(state, Enum):
            pass

        command = {True:":ROUT:CLOS", False:":ROUT:OPEN"}[bool(state)]          

        self.write(f"{command} {self._channels_id(channel_list)}")
        self.check_errors()


    def open_channels(self, channel_list):
        """
        Configure single or multiple channels to be open.

        :param channel_list: List of channels to be set to open.
        """

        # self.route_channels(channel_list, channel_state.open) #enum based
        self.route_channels(channel_list, False)


    def close_channels(self, channel_list):
        """
        Configure single or multiple channels to be closed.

        :param channel_list: List of channels to be set to closed.
        """

        self.route_channels(channel_list, True)

>>>>>>> c30f9d3f

    def beep(self, frequency, duration):
        """
        Sound a system beep.

        :param frequency: A frequency in Hz from 20 and 8000 Hz
        :param duration: The amount of time to play the tone, between 0.001 s to 100 s
        :return: None
        """
        self.write(f":SYST:BEEP {frequency:g}, {duration:g}")
        self.check_errors()<|MERGE_RESOLUTION|>--- conflicted
+++ resolved
@@ -46,8 +46,6 @@
 
 
 
-<<<<<<< HEAD
-=======
 # to implement:
 # :DISPlay:USER<n>:TEXT[:DATA] # displays user text on display.
 # :ABORt
@@ -60,32 +58,11 @@
     OPEN = False
     CLOSED = True
 
->>>>>>> c30f9d3f
 
 class MuxChannel(Channel):
     """mux relay channels"""
 
     def __init__(self, chan_number):
-<<<<<<< HEAD
-        self._chan_num = chan_number
-
-
-    @property
-    def closed(self):
-        raise NotImplementedError
-        
-        # pymeasure driver does not have a way to read this. but implementation may be possible
-        self.daq_driver.close_channel(self.channel_number)
-
-
-    def closed(self, chanstate):
-        chanstate=bool(chanstate)
-
-        if chanstate is True:
-            self.daq_driver.close_channel(self.channel_number)
-        else:
-            self.daq_driver.open_channel(self.channel_number)
-=======
         self.chan_num = chan_number
 
 
@@ -137,7 +114,6 @@
 
     def __str__(self):
         return self.status()
->>>>>>> c30f9d3f
 
 
 class ModuleCard():
@@ -190,12 +166,9 @@
 
         self.cards = self._detect_cards
 
-<<<<<<< HEAD
-=======
         for card in self.cards
             self.mux_channels.append(card.mux_channels)
 
->>>>>>> c30f9d3f
     sense_mode = Instrument.control(
         ":SENS:FUNC?",
         ':SENS:FUNC "%s"',
@@ -211,8 +184,6 @@
         ":READ?",
         """ Take the currently configured measurement, if configured for this reading.
         """,
-<<<<<<< HEAD
-=======
     )
 
     #finish this
@@ -221,7 +192,6 @@
         """ gets front panel vs rear panel mode selection for measurement switch.""",
         validator=truncated_range,
         values=[100e-3, 1000],
->>>>>>> c30f9d3f
     )
 
     ###############
@@ -435,14 +405,9 @@
 
     def open_all_channels(self)
         """
-<<<<<<< HEAD
-        self.write(f":ROUT:OPEN (@{channel})")
-        self.check_errors()
-=======
         Opens all channels
         """
         self.write("")
->>>>>>> c30f9d3f
 
     def route_channels(self, channel_list, closed):
         """
@@ -455,29 +420,6 @@
         :param channel_list: List of channels to be set to open.
         :param closed: if channels are open/closed. can be bool, or enum
         """
-<<<<<<< HEAD
-        self.write(f":ROUT:CLOS (@{channel})")
-        self.check_errors()
-
-    # todo: implement these with a native list
-    # def open_channels(self, channel_list):
-    #     """
-    #     Configure multiple channels to be open.
-
-    #     :param channel_list: List of channels to be set to open.
-    #     """
-    #     for channel in channel_list:
-    #         self.open_channel(channel)
-
-    # def close_channels(self, channel_list):
-    #     """
-    #     Configure multiple channels to be closed.
-
-    #     :param channel_list: List of channels to be set to closed.
-    #     """
-    #     for channel in channel_list:
-    #         self.close_channel(channel)
-=======
 
         # todo, implement open/closed enum, or remove enum completely.
 
@@ -514,7 +456,6 @@
 
         self.route_channels(channel_list, True)
 
->>>>>>> c30f9d3f
 
     def beep(self, frequency, duration):
         """
