#
# This file is part of the PyMeasure package.
#
# Copyright (c) 2013-2021 PyMeasure Developers
#
# Permission is hereby granted, free of charge, to any person obtaining a copy
# of this software and associated documentation files (the "Software"), to deal
# in the Software without restriction, including without limitation the rights
# to use, copy, modify, merge, publish, distribute, sublicense, and/or sell
# copies of the Software, and to permit persons to whom the Software is
# furnished to do so, subject to the following conditions:
#
# The above copyright notice and this permission notice shall be included in
# all copies or substantial portions of the Software.
#
# THE SOFTWARE IS PROVIDED "AS IS", WITHOUT WARRANTY OF ANY KIND, EXPRESS OR
# IMPLIED, INCLUDING BUT NOT LIMITED TO THE WARRANTIES OF MERCHANTABILITY,
# FITNESS FOR A PARTICULAR PURPOSE AND NONINFRINGEMENT. IN NO EVENT SHALL THE
# AUTHORS OR COPYRIGHT HOLDERS BE LIABLE FOR ANY CLAIM, DAMAGES OR OTHER
# LIABILITY, WHETHER IN AN ACTION OF CONTRACT, TORT OR OTHERWISE, ARISING FROM,
# OUT OF OR IN CONNECTION WITH THE SOFTWARE OR THE USE OR OTHER DEALINGS IN
# THE SOFTWARE.
#

from .hp33120A import HP33120A
from .hp34401A import HP34401A
<<<<<<< HEAD
from .hpD4000A import HPD4000A
=======
from .hp3478A import HP3478A
>>>>>>> 632b02a9
<|MERGE_RESOLUTION|>--- conflicted
+++ resolved
@@ -24,8 +24,5 @@
 
 from .hp33120A import HP33120A
 from .hp34401A import HP34401A
-<<<<<<< HEAD
+from .hp3478A import HP3478A
 from .hpD4000A import HPD4000A
-=======
-from .hp3478A import HP3478A
->>>>>>> 632b02a9
