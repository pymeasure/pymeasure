#
# This file is part of the PyMeasure package.
#
# Copyright (c) 2013-2022 PyMeasure Developers
#
# Permission is hereby granted, free of charge, to any person obtaining a copy
# of this software and associated documentation files (the "Software"), to deal
# in the Software without restriction, including without limitation the rights
# to use, copy, modify, merge, publish, distribute, sublicense, and/or sell
# copies of the Software, and to permit persons to whom the Software is
# furnished to do so, subject to the following conditions:
#
# The above copyright notice and this permission notice shall be included in
# all copies or substantial portions of the Software.
#
# THE SOFTWARE IS PROVIDED "AS IS", WITHOUT WARRANTY OF ANY KIND, EXPRESS OR
# IMPLIED, INCLUDING BUT NOT LIMITED TO THE WARRANTIES OF MERCHANTABILITY,
# FITNESS FOR A PARTICULAR PURPOSE AND NONINFRINGEMENT. IN NO EVENT SHALL THE
# AUTHORS OR COPYRIGHT HOLDERS BE LIABLE FOR ANY CLAIM, DAMAGES OR OTHER
# LIABILITY, WHETHER IN AN ACTION OF CONTRACT, TORT OR OTHERWISE, ARISING FROM,
# OUT OF OR IN CONNECTION WITH THE SOFTWARE OR THE USE OR OTHER DEALINGS IN
# THE SOFTWARE.
#
<<<<<<< HEAD
from .rohdeschwarz_sma100a import RS_SMA100A
from .rohdeschwarz_smiq06b import RS_SMIQ06B
from .rohdeschwarz_sml01 import RS_SML01
from .rohdeschwarz_fscx import RS_FSC3, RS_FSC6
from .rohdeschwarz_fsw13 import RS_FSW13
from .rohdeschwarz_fsiq3 import RS_FSIQ3
=======

from .rohdeschwarz_sma100a import RS_SMA100A
from .rohdeschwarz_smiq06b import RS_SMIQ06B
from .rohdeschwarz_sml01 import RS_SML01
>>>>>>> d757bab7
from .sfm import SFM
from .fsl import FSL<|MERGE_RESOLUTION|>--- conflicted
+++ resolved
@@ -21,18 +21,12 @@
 # OUT OF OR IN CONNECTION WITH THE SOFTWARE OR THE USE OR OTHER DEALINGS IN
 # THE SOFTWARE.
 #
-<<<<<<< HEAD
+
 from .rohdeschwarz_sma100a import RS_SMA100A
 from .rohdeschwarz_smiq06b import RS_SMIQ06B
 from .rohdeschwarz_sml01 import RS_SML01
 from .rohdeschwarz_fscx import RS_FSC3, RS_FSC6
 from .rohdeschwarz_fsw13 import RS_FSW13
 from .rohdeschwarz_fsiq3 import RS_FSIQ3
-=======
-
-from .rohdeschwarz_sma100a import RS_SMA100A
-from .rohdeschwarz_smiq06b import RS_SMIQ06B
-from .rohdeschwarz_sml01 import RS_SML01
->>>>>>> d757bab7
 from .sfm import SFM
 from .fsl import FSL