#
# This file is part of the PyMeasure package.
#
# Copyright (c) 2013-2021 PyMeasure Developers
#
# Permission is hereby granted, free of charge, to any person obtaining a copy
# of this software and associated documentation files (the "Software"), to deal
# in the Software without restriction, including without limitation the rights
# to use, copy, modify, merge, publish, distribute, sublicense, and/or sell
# copies of the Software, and to permit persons to whom the Software is
# furnished to do so, subject to the following conditions:
#
# The above copyright notice and this permission notice shall be included in
# all copies or substantial portions of the Software.
#
# THE SOFTWARE IS PROVIDED "AS IS", WITHOUT WARRANTY OF ANY KIND, EXPRESS OR
# IMPLIED, INCLUDING BUT NOT LIMITED TO THE WARRANTIES OF MERCHANTABILITY,
# FITNESS FOR A PARTICULAR PURPOSE AND NONINFRINGEMENT. IN NO EVENT SHALL THE
# AUTHORS OR COPYRIGHT HOLDERS BE LIABLE FOR ANY CLAIM, DAMAGES OR OTHER
# LIABILITY, WHETHER IN AN ACTION OF CONTRACT, TORT OR OTHERWISE, ARISING FROM,
# OUT OF OR IN CONNECTION WITH THE SOFTWARE OR THE USE OR OTHER DEALINGS IN
# THE SOFTWARE.
#
<<<<<<< HEAD
from .rohdeschwarz_sma100a import RS_SMA100A
from .rohdeschwarz_smiq06b import RS_SMIQ06B
from .rohdeschwarz_sml01 import RS_SML01
from .rohdeschwarz_fscx import RS_FSC3, RS_FSC6
from .rohdeschwarz_fsw13 import RS_FSW13
from .rohdeschwarz_fsiq3 import RS_FSIQ3
from .sfm import SFM
=======

from .sfm import SFM
from .fsl import FSL
>>>>>>> c37d9ac5
<|MERGE_RESOLUTION|>--- conflicted
+++ resolved
@@ -21,7 +21,6 @@
 # OUT OF OR IN CONNECTION WITH THE SOFTWARE OR THE USE OR OTHER DEALINGS IN
 # THE SOFTWARE.
 #
-<<<<<<< HEAD
 from .rohdeschwarz_sma100a import RS_SMA100A
 from .rohdeschwarz_smiq06b import RS_SMIQ06B
 from .rohdeschwarz_sml01 import RS_SML01
@@ -29,8 +28,4 @@
 from .rohdeschwarz_fsw13 import RS_FSW13
 from .rohdeschwarz_fsiq3 import RS_FSIQ3
 from .sfm import SFM
-=======
-
-from .sfm import SFM
-from .fsl import FSL
->>>>>>> c37d9ac5
+from .fsl import FSL