--- conflicted
+++ resolved
@@ -59,11 +59,8 @@
 from . import ni
 from . import oxfordinstruments
 from . import parker
-<<<<<<< HEAD
 from . import picotech
-=======
 from . import pendulum
->>>>>>> ead6fe50
 from . import razorbill
 from . import rohdeschwarz
 from . import siglenttechnologies
