#
# This file is part of the PyMeasure package.
#
# Copyright (c) 2013-2020 PyMeasure Developers
#
# Permission is hereby granted, free of charge, to any person obtaining a copy
# of this software and associated documentation files (the "Software"), to deal
# in the Software without restriction, including without limitation the rights
# to use, copy, modify, merge, publish, distribute, sublicense, and/or sell
# copies of the Software, and to permit persons to whom the Software is
# furnished to do so, subject to the following conditions:
#
# The above copyright notice and this permission notice shall be included in
# all copies or substantial portions of the Software.
#
# THE SOFTWARE IS PROVIDED "AS IS", WITHOUT WARRANTY OF ANY KIND, EXPRESS OR
# IMPLIED, INCLUDING BUT NOT LIMITED TO THE WARRANTIES OF MERCHANTABILITY,
# FITNESS FOR A PARTICULAR PURPOSE AND NONINFRINGEMENT. IN NO EVENT SHALL THE
# AUTHORS OR COPYRIGHT HOLDERS BE LIABLE FOR ANY CLAIM, DAMAGES OR OTHER
# LIABILITY, WHETHER IN AN ACTION OF CONTRACT, TORT OR OTHERWISE, ARISING FROM,
# OUT OF OR IN CONNECTION WITH THE SOFTWARE OR THE USE OR OTHER DEALINGS IN
# THE SOFTWARE.
#

from ..errors import RangeError, RangeException
from .instrument import Instrument
from .mock import Mock
from .resources import list_resources
from .validators import discreteTruncate

from . import advantest
from . import agilent
from . import ametek
from . import ami
from . import anapico
from . import anritsu
from . import danfysik
from . import deltaelektronika
from . import fwbell
from . import hp
from . import keithley
from . import keysight
from . import lakeshore
from . import newport
from . import ni
from . import oxfordinstruments
from . import parker
<<<<<<< HEAD
from . import regatron
=======
from . import razorbill
>>>>>>> f14fdbf5
from . import signalrecovery
from . import srs
from . import tektronix
from . import thorlabs
from . import yokogawa<|MERGE_RESOLUTION|>--- conflicted
+++ resolved
@@ -45,11 +45,8 @@
 from . import ni
 from . import oxfordinstruments
 from . import parker
-<<<<<<< HEAD
 from . import regatron
-=======
 from . import razorbill
->>>>>>> f14fdbf5
 from . import signalrecovery
 from . import srs
 from . import tektronix
