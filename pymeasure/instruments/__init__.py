--- conflicted
+++ resolved
@@ -48,10 +48,6 @@
 from . import oxfordinstruments
 from . import parker
 from . import razorbill
-<<<<<<< HEAD
-from . import rohde_schwarz
-=======
->>>>>>> ef5a1182
 from . import rohdeschwarz
 from . import signalrecovery
 from . import srs
