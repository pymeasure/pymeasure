--- conflicted
+++ resolved
@@ -299,14 +299,12 @@
         :param check_set_errors: Toggles checking errors after setting
         """
 
-<<<<<<< HEAD
+
         inverse = None
         if map_values and isinstance(values, dict):
             # Prepare the inverse values for performance
             inverse = {v: k for k, v in values.items()}
 
-=======
->>>>>>> f90ff599
         def fget(self):
             raise LookupError("Instrument.setting properties can not be read.")
 
