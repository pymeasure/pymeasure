#
# This file is part of the PyMeasure package.
#
# Copyright (c) 2013-2021 PyMeasure Developers
#
# Permission is hereby granted, free of charge, to any person obtaining a copy
# of this software and associated documentation files (the "Software"), to deal
# in the Software without restriction, including without limitation the rights
# to use, copy, modify, merge, publish, distribute, sublicense, and/or sell
# copies of the Software, and to permit persons to whom the Software is
# furnished to do so, subject to the following conditions:
#
# The above copyright notice and this permission notice shall be included in
# all copies or substantial portions of the Software.
#
# THE SOFTWARE IS PROVIDED "AS IS", WITHOUT WARRANTY OF ANY KIND, EXPRESS OR
# IMPLIED, INCLUDING BUT NOT LIMITED TO THE WARRANTIES OF MERCHANTABILITY,
# FITNESS FOR A PARTICULAR PURPOSE AND NONINFRINGEMENT. IN NO EVENT SHALL THE
# AUTHORS OR COPYRIGHT HOLDERS BE LIABLE FOR ANY CLAIM, DAMAGES OR OTHER
# LIABILITY, WHETHER IN AN ACTION OF CONTRACT, TORT OR OTHERWISE, ARISING FROM,
# OUT OF OR IN CONNECTION WITH THE SOFTWARE OR THE USE OR OTHER DEALINGS IN
# THE SOFTWARE.
#

import logging
import re

import numpy as np

from pymeasure.adapters import FakeAdapter
from pymeasure.adapters.visa import VISAAdapter

log = logging.getLogger(__name__)
log.addHandler(logging.NullHandler())

reserved_prefix = "___"
class DynamicProperty(property):
    """ This property redefines get and set in a "dynamic" fashion
    :param fget_list: List of parameter's names that are dynamically configurable
    :param fset_list: List of parameter's names that are dynamically configurable
    :param fget: class property fget parameter with added parameters as in fget_list
    :param fset: class property fget parameter with added parameters as in fget_list
    :param fdel: class property fdel parameter
    :param doc: class property doc parameter
    """
    def __init__(self, fget_list, fset_list, fget=None, fset=None, fdel=None, doc=None):
        super().__init__(fget, fset, fdel, doc)
        self.fget_list = fget_list
        self.fset_list = fset_list
        self.name = ""

    def __get__(self, obj, objtype=None):
        if obj is None:
            # Property return itself when invoked from a class
            return self 
        if self.fget is None:
            raise AttributeError("unreadable attribute")

        kwargs = {}
        for attr in self.fget_list:
            attr1 = reserved_prefix + "_".join([self.name,attr])
            if hasattr(obj, attr1):
                kwargs[attr]=getattr(obj, attr1)
        return self.fget(obj, **kwargs)

    def __set__(self, obj, value):
        if self.fset is None:
            raise AttributeError("can't set attribute")
        kwargs = {}
        for attr in self.fset_list:
            attr1 = reserved_prefix + "_".join([self.name,attr])
            if hasattr(obj, attr1):
                kwargs[attr]=getattr(obj, attr1)
        self.fset(obj, value, **kwargs)

    def __set_name__(self, owner, name):
        self.name = name

class Instrument(object):
    """ This provides the base class for all Instruments, which is
    independent of the particular Adapter used to connect for
    communication to the instrument. It provides basic SCPI commands
    by default, but can be toggled with :code:`includeSCPI`.

    :param adapter: An :class:`Adapter<pymeasure.adapters.Adapter>` object
    :param name: A string name
    :param includeSCPI: A boolean, which toggles the inclusion of standard SCPI commands
    """

    # Variable holding the list of DynamicProperty parameters that are configurable
    # by users
    special_keys = ('get_command',
                    'set_command',
                    'validator',
                    'values',
                    'map_values',
                    'get_process',
                    'set_process',
                    'command_process',
                    'check_set_errors',
                    'check_get_errors')


    # noinspection PyPep8Naming
    def __init__(self, adapter, name, includeSCPI=True, **kwargs):
        try:
            if isinstance(adapter, (int, str)):
                adapter = VISAAdapter(adapter, **kwargs)
        except ImportError:
            raise Exception("Invalid Adapter provided for Instrument since "
                            "PyVISA is not present")

        self.name = name
        self.SCPI = includeSCPI
        self.adapter = adapter

        class Object(object):
            pass

        self.get = Object()

<<<<<<< HEAD
        # TODO: Determine case basis for the addition of these methods
        if includeSCPI:
            # Basic SCPI commands
            #self.status = self.measurement("*STB?",
            #                               """ Returns the status of the instrument """)
            #self.complete = self.measurement("*OPC?",
            #                                 """ TODO: Add this doc """)
            pass

=======
>>>>>>> 7e3e75df
        self.isShutdown = False
        self._special_names = self._compute_special_names()

        log.info("Initializing %s." % self.name)

    def _compute_special_names(self):
        """ Internal method, not intended to be accessed at user level.
        Compute the list of special names based on the list of 
        class variable names defined as DynamicProperty. Check also for class variables
        with special name and copy them at instance level """
        special_names = []
        # Check if class variable of DynamicProperty type are present
        for obj in [self] + self.__class__.mro():
            for attr in obj.__dict__:
                if isinstance(obj.__dict__[attr], DynamicProperty):
                    special_names += [attr + "_" + key for key in Instrument.special_keys]
        # Check if special variables are defined at class level
        for obj in [self] + self.__class__.mro():
            for attr in obj.__dict__:
                if attr in special_names:
                    # Copy class special variable at instance level, prefixing reserved_prefix
                    setattr(self,reserved_prefix + attr, obj.__dict__[attr])
        return special_names

    def __setattr__(self, name, value):
        """ Add reserved_prefix in front of special variables """
        if '_special_names' in self.__dict__:
            if name in self._special_names:
                name = reserved_prefix + name
        super().__setattr__(name, value)

    def __getattribute__(self, name):
        """ Allow to refuse access to variables with special names used to
        support dynamic property behaviour """
        if name in ('_special_names', '__dict__'):
            return super().__getattribute__(name)
        if '_special_names' in self.__dict__:
            if name in self._special_names:
                raise AttributeError("{} is a reserved variable name and it cannot be read".format(name))
        return super().__getattribute__(name)

    @property
    def complete(self):
        """ This property allows synchronization between a controller and a device. The Operation Complete 
        query places an ASCII character 1 into the device's Output Queue when all pending
        selected device operations have been finished.
        """
        if self.SCPI:
            return self.adapter.ask("*OPC?").strip()
        else:
            return "Warning: Property not implemented."

    @property
    def status(self):
        """ Requests and returns the status byte and Master Summary Status bit. """
        if self.SCPI:
            return self.adapter.ask("*STB?").strip()
        else:
            return "Warning: Property not implemented."

    @property
    def options(self):
        """ Requests and returns the device options installed. """
        if self.SCPI:
            return self.adapter.ask("*OPT?").strip()
        else:
            return "Warning: Property not implemented."

    @property
    def complete(self):
        """ This property allows synchronization between a controller and a device. The Operation Complete 
        query places an ASCII character 1 into the device's Output Queue when all pending
        selected device operations have been finished.
        """
        if self.SCPI:
            return self.ask("*OPC?").strip()
        else:
            raise NotImplementedError("Non SCPI instruments require implementation in subclasses")

    @property
    def status(self):
        """ Requests and returns the status byte and Master Summary Status bit. """
        if self.SCPI:
            return self.ask("*STB?").strip()
        else:
            raise NotImplementedError("Non SCPI instruments require implementation in subclasses")

    @property
    def options(self):
        """ Requests and returns the device options installed. """
        if self.SCPI:
            return self.ask("*OPT?").strip()
        else:
            raise NotImplementedError("Non SCPI instruments require implementation in subclasses")

    @property
    def id(self):
        """ Requests and returns the identification of the instrument. """
        if self.SCPI:
            return self.ask("*IDN?").strip()
        else:
            raise NotImplementedError("Non SCPI instruments require implementation in subclasses")

    # Wrapper functions for the Adapter object
    def ask(self, command):
        """ Writes the command to the instrument through the adapter
        and returns the read response.

        :param command: command string to be sent to the instrument
        """
        return self.adapter.ask(command)

    def write(self, command):
        """ Writes the command to the instrument through the adapter.

        :param command: command string to be sent to the instrument
        """
        self.adapter.write(command)

    def read(self):
        """ Reads from the instrument through the adapter and returns the
        response.
        """
        return self.adapter.read()

    def values(self, command, **kwargs):
        """ Reads a set of values from the instrument through the adapter,
        passing on any key-word arguments.
        """
        return self.adapter.values(command, **kwargs)

    def binary_values(self, command, header_bytes=0, dtype=np.float32):
        return self.adapter.binary_values(command, header_bytes, dtype)

    @staticmethod
    def control(get_command,
                set_command,
                docs,
                validator=lambda v, vs: v,
                values=(),
                map_values=False,
                get_process=lambda v: v,
                set_process=lambda v: v,
                command_process=lambda c: c,
                check_set_errors=False,
                check_get_errors=False,
                dynamic=False,
                **kwargs):
        """Returns a property for the class based on the supplied
        commands. This property may be set and read from the
        instrument. See also :meth:`measurement` and :meth:`setting`.

        :param get_command: A string command that asks for the value, set to `None`
                            if get is not supported (see also :meth:`setting`).
        :param set_command: A string command that writes the value, set to `None`
                            if set is not supported (see also :meth:`measurement`).
        :param docs: A docstring that will be included in the documentation
        :param validator: A function that takes both a value and a group of valid values
                          and returns a valid value, while it otherwise raises an exception
        :param values: A list, tuple, range, or dictionary of valid values, that can be used
                       as to map values if :code:`map_values` is True.
        :param map_values: A boolean flag that determines if the values should be
                          interpreted as a map
        :param get_process: A function that take a value and allows processing
                            before value mapping, returning the processed value
        :param set_process: A function that takes a value and allows processing
                            before value mapping, returning the processed value
        :param command_process: A function that take a command and allows processing
                            before executing the command, for getting
        :param check_set_errors: Toggles checking errors after setting
        :param check_get_errors: Toggles checking errors after getting
        :param dynamic: Specify whether the property parameters are meant to be changed in instances or subclasses.

        Example of usage of dynamic parameter is as follow:

        .. code-block:: python
        
            class GenericInstrument(Instrument):
                center_frequency = Instrument.control(
                    ":SENS:FREQ:CENT?;", ":SENS:FREQ:CENT %e Hz;",
                    " A floating point property that represents the frequency ... ",
                    validator=strict_range,
                    values=(1, 26.5e9), # Redefine this in subclasses to reflect actual instrument value
                    dynamic=True # declare property dynamic
                )

            class SpecificInstrument(Instrument): # Identical to GenericInstrument, except for frequency range
                center_frequency_values = (1, 13e9) # Redefined at subclass level

            instrument = SpecificInstrument()
            instrument.center_frequency_values = (1, 6e9) # Redefined at instance level

        .. warning:: Unexepected side effects when using dynamic properties

        Users must pay attention when using dynamic properties, since definition of class and/or instance 
        attributes matching specific patterns could have unwanted side effect.
        The attribute name pattern `property_param`, where `property` is the name of the dynamic property (e.g. `center_frequency` in the example)
        and `param` is any of this method parameters name except `dynamic` (e.g. `values` in the example) has to be considered reserved for
        dynamic property control.
        """

        if get_command is None:
            def fget(self):
                raise LookupError("Instrument property can not be read.")
        else:
            def fget(self,
                     get_command=get_command, 
                     values=values,
                     map_values=map_values,
                     get_process = get_process,
                     command_process=command_process,
                     check_get_errors=check_get_errors,
            ):
                vals = self.values(command_process(get_command), **kwargs)
                if check_get_errors:
                    self.check_errors()
                if len(vals) == 1:
                    value = get_process(vals[0])
                    if not map_values:
                        return value
                    elif isinstance(values, (list, tuple, range)):
                        return values[int(value)]
                    elif isinstance(values, dict):
                        for k,v in values.items():
                            if v == value:
                                return k
                        raise KeyError("Value {} not found in mapped values".format(value))
                    else:
                        raise ValueError(
                            'Values of type `{}` are not allowed '
                            'for Instrument.control'.format(type(values))
                        )
                else:
                    vals = get_process(vals)
                    return vals

        if set_command is None:
            def fset(self, value):
                raise LookupError("Instrument property can not be set.")
        else:
            def fset(self,
                     value,
                     set_command=set_command, 
                     validator=validator,
                     values=values, 
                     map_values=map_values,
                     set_process=set_process,
                     check_set_errors=check_set_errors,
            ):

                value = set_process(validator(value, values))
                if not map_values:
                    pass
                elif isinstance(values, (list, tuple, range)):
                    value = values.index(value)
                elif isinstance(values, dict):
                    value = values[value]
                else:
                    raise ValueError(
                        'Values of type `{}` are not allowed '
                        'for Instrument.control'.format(type(values))
                    )
                self.write(set_command % value)
                if check_set_errors:
                    self.check_errors()

        # Add the specified document string to the getter
        fget.__doc__ = docs

        if dynamic:
            # Compute list of parameters supporting dynamic value
            fget_list = []
            for var in fget.__code__.co_varnames:
                if var in Instrument.special_keys:
                    fget_list.append(var)

            # Compute list of parameters supporting dynamic value
            fset_list = []
            for var in fset.__code__.co_varnames:
                if var in Instrument.special_keys:
                    fset_list.append(var)

            return DynamicProperty(fget_list, fset_list, fget, fset)
        else:
            return property(fget, fset)

    @staticmethod
    def measurement(get_command, docs, values=(), map_values=None,
                    get_process=lambda v: v, command_process=lambda c: c,
                    check_get_errors=False, dynamic=False, **kwargs):
        """ Returns a property for the class based on the supplied
        commands. This is a measurement quantity that may only be
        read from the instrument, not set.

        :param get_command: A string command that asks for the value
        :param docs: A docstring that will be included in the documentation
        :param values: A list, tuple, range, or dictionary of valid values, that can be used
                       as to map values if :code:`map_values` is True.
        :param map_values: A boolean flag that determines if the values should be
                          interpreted as a map
        :param get_process: A function that take a value and allows processing
                            before value mapping, returning the processed value
        :param command_process: A function that take a command and allows processing
                            before executing the command, for getting
        :param check_get_errors: Toggles checking errors after getting
        :param dynamic: Specify whether the property parameters are meant to be changed in instances or subclasses. See :meth:`control` for an usage example.

        """

        return Instrument.control(get_command=get_command,
                                  set_command=None,
                                  docs=docs,
                                  values=values,
                                  map_values=map_values,
                                  get_process=get_process,
                                  command_process=command_process,
                                  check_get_errors=check_get_errors,
                                  dynamic=dynamic,
                                  **kwargs)

    @staticmethod
    def setting(set_command, docs,
                validator=lambda x, y: x, values=(), map_values=False,
                set_process=lambda v: v,
                check_set_errors=False, dynamic=False,
                **kwargs):
        """Returns a property for the class based on the supplied
        commands. This property may be set, but raises an exception
        when being read from the instrument.

        :param set_command: A string command that writes the value
        :param docs: A docstring that will be included in the documentation
        :param validator: A function that takes both a value and a group of valid values
                          and returns a valid value, while it otherwise raises an exception
        :param values: A list, tuple, range, or dictionary of valid values, that can be used
                       as to map values if :code:`map_values` is True.
        :param map_values: A boolean flag that determines if the values should be
                          interpreted as a map
        :param set_process: A function that takes a value and allows processing
                            before value mapping, returning the processed value
        :param check_set_errors: Toggles checking errors after setting
        :param dynamic: Specify whether the property parameters are meant to be changed in instances or subclasses. See :meth:`control` for an usage example.
        """

        return Instrument.control(get_command=None,
                                  set_command=set_command,
                                  docs=docs,
                                  validator=validator,
                                  values=values,
                                  map_values=map_values,
                                  set_process=set_process,
                                  check_set_errors=check_set_errors,
                                  dynamic=dynamic,
                                  **kwargs)


    def clear(self):
        """ Clears the instrument status byte
        """
        if self.SCPI:
            self.write("*CLS")
        else:
            raise NotImplementedError("Non SCPI instruments require implementation in subclasses")

    def reset(self):
        """ Resets the instrument. """
        if self.SCPI:
            self.write("*RST")
        else:
            raise NotImplementedError("Non SCPI instruments require implementation in subclasses")

    def shutdown(self):
        """Brings the instrument to a safe and stable state"""
        self.isShutdown = True
        log.info("Shutting down %s" % self.name)

    def check_errors(self):
        """ Read all errors from the instrument.

        :return: list of error entries
        """
        if self.SCPI:
            errors = []
            while True:
                err = self.values("SYST:ERR?")
                if int(err[0]) != 0:
                    log.error("{}: {}, {}".format(self.name, err[0], err[1]))
                    errors.append(err)
                else:
                    break

            return errors
        else:
            raise NotImplementedError("Non SCPI instruments require implementation in subclasses")

class FakeInstrument(Instrument):
    """ Provides a fake implementation of the Instrument class
    for testing purposes.
    """

    def __init__(self, adapter=None, name=None, includeSCPI=False, **kwargs):
        super().__init__(
            FakeAdapter(**kwargs),
            name or "Fake Instrument",
            includeSCPI=includeSCPI,
            **kwargs
        )

    @staticmethod
    def control(get_command, set_command, docs,
                validator=lambda v, vs: v, values=(), map_values=False,
                get_process=lambda v: v, set_process=lambda v: v,
                check_set_errors=False, check_get_errors=False,
                **kwargs):
        """Fake Instrument.control.

        Strip commands and only store and return values indicated by
        format strings to mimic many simple commands.
        This is analogous how the tests in test_instrument are handled.
        """

        # Regex search to find first format specifier in the command
        fmt_spec_pattern = r'(%[\w.#-+ *]*[diouxXeEfFgGcrsa%])'
        match = re.findall(fmt_spec_pattern, set_command)
        if match:
            # format_specifier = match.group(0)
            format_specifier = ','.join(match)
        else:
            format_specifier = ''
        # To preserve as much functionality as possible, call the real
        # control method with modified get_command and set_command.
        return Instrument.control(get_command="",
                                  set_command=format_specifier,
                                  docs=docs,
                                  validator=validator,
                                  values=values,
                                  map_values=map_values,
                                  get_process=get_process,
                                  set_process=set_process,
                                  check_set_errors=check_set_errors,
                                  check_get_errors=check_get_errors,
                                  **kwargs)<|MERGE_RESOLUTION|>--- conflicted
+++ resolved
@@ -119,18 +119,6 @@
 
         self.get = Object()
 
-<<<<<<< HEAD
-        # TODO: Determine case basis for the addition of these methods
-        if includeSCPI:
-            # Basic SCPI commands
-            #self.status = self.measurement("*STB?",
-            #                               """ Returns the status of the instrument """)
-            #self.complete = self.measurement("*OPC?",
-            #                                 """ TODO: Add this doc """)
-            pass
-
-=======
->>>>>>> 7e3e75df
         self.isShutdown = False
         self._special_names = self._compute_special_names()
 
@@ -171,33 +159,6 @@
             if name in self._special_names:
                 raise AttributeError("{} is a reserved variable name and it cannot be read".format(name))
         return super().__getattribute__(name)
-
-    @property
-    def complete(self):
-        """ This property allows synchronization between a controller and a device. The Operation Complete 
-        query places an ASCII character 1 into the device's Output Queue when all pending
-        selected device operations have been finished.
-        """
-        if self.SCPI:
-            return self.adapter.ask("*OPC?").strip()
-        else:
-            return "Warning: Property not implemented."
-
-    @property
-    def status(self):
-        """ Requests and returns the status byte and Master Summary Status bit. """
-        if self.SCPI:
-            return self.adapter.ask("*STB?").strip()
-        else:
-            return "Warning: Property not implemented."
-
-    @property
-    def options(self):
-        """ Requests and returns the device options installed. """
-        if self.SCPI:
-            return self.adapter.ask("*OPT?").strip()
-        else:
-            return "Warning: Property not implemented."
 
     @property
     def complete(self):
