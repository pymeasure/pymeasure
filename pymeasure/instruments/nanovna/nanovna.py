--- conflicted
+++ resolved
@@ -219,14 +219,8 @@
         input('Connect load')
         self.write('cal load')
 
-<<<<<<< HEAD
         self.write('cal done')
         self.write('cal on')
-=======
-    def _process_data(self, data):
-        data = array(data.split(), dtype=float)
-        return data[::2] + data[1::2] * 1j
->>>>>>> 9d652cf3
 
         print('Calibration completed.  ')
 
