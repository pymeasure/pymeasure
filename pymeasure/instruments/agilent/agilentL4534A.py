--- conflicted
+++ resolved
@@ -163,13 +163,13 @@
         values=VOLTAGE_RANGE_VALUES
     )
 
-    coupling = Instrument.control(
-        "CONF:CHAN:COUP? (@{ch})",
-        "CONF:CHAN:COUP (@{ch}),%s",
-        """Comtrol channel coupling (AC|DC).""",
-        validator=strict_discrete_set,
-        values=COUPLING_VALUES
-    )
+        coupling = Instrument.control(
+            "CONF:CHAN:COUP? (@{ch})",
+            "CONF:CHAN:COUP (@{ch}),%s",
+            """Control channel coupling (AC|DC).""",
+            validator=strict_discrete_set,
+            values=COUPLING_VALUES
+        )
 
     filter = Instrument.control(
         "CONF:CHAN:FILT? (@{ch})",
@@ -238,109 +238,6 @@
             adapter, name, **kwargs
         )
 
-<<<<<<< HEAD
-=======
-    SAMPLE_RATE_VALUES = SAMPLE_RATE_VALUES
-
-    class DigitizerChannel(Channel):
-        """Implementation of an Agilent L4532A/L4534A channel."""
-
-        def __init__(self, instrument, id):
-            super().__init__(instrument, id)
-
-        VOLTAGE_RANGE_VALUES = VOLTAGE_RANGE_VALUES
-        COUPLING_VALUES = COUPLING_VALUES
-        FILTER_VALUES = FILTER_VALUES
-
-        config = Instrument.control(
-            "CONF:CHAN:ATTR? (@{ch})",
-            "CONF:CHAN:ATTR (@{ch}),%s",
-            """
-            Control Channel configuration with dict containing range (in V), coupling, and filter.
-            """,
-            set_process=lambda v: '{:.3g},{},{}'.format(
-                ureg.Quantity(v['range'], ureg.V).m, v['coupling'], v['filter']),
-            get_process=_get_channel_config_process,
-            validator=_validate_channel_config
-        )
-
-        range = Instrument.control(
-            "CONF:CHAN:RANG? (@{ch})",
-            "CONF:CHAN:RANG (@{ch}),%g",
-            """
-            Control Voltage range for this channel (0.25, 0.5, 1, 2, 4, 8, 16, 32, 128, 256).
-            """,
-            set_process=lambda v: ureg.Quantity(v, ureg.V).m,
-            # send the value as V to the device
-            get_process=lambda v: ureg.Quantity(v, ureg.V),  # convert to quantity
-            validator=lambda value, values:
-                strict_discrete_set(ureg.Quantity(value, ureg.V), values),
-            values=VOLTAGE_RANGE_VALUES
-        )
-
-        coupling = Instrument.control(
-            "CONF:CHAN:COUP? (@{ch})",
-            "CONF:CHAN:COUP (@{ch}),%s",
-            """Control channel coupling (AC|DC).""",
-            validator=strict_discrete_set,
-            values=COUPLING_VALUES
-        )
-
-        filter = Instrument.control(
-            "CONF:CHAN:FILT? (@{ch})",
-            "CONF:CHAN:FILT (@{ch}),%s",
-            """Control Filter for this channel (LP_20_MHZ, LP_2_MHZ, LP_200_KHZ).""",
-            validator=strict_discrete_set,
-            values=FILTER_VALUES
-        )
-
-        def _read_data_block(self, dtype):
-            """
-            Read data block header response that some FETCh commands return by default
-            :param dtype: Numpy data type expected for this data block
-            :return: numpy array of specified type
-            """
-            # Data block has header of form '#<n><n digits>',
-            # where <n>specifies the number of digits used to indicate the size of the block,
-            # and the <n digits> indicate the block size in bytes.
-            digits = self.read_bytes(2).decode()
-            if digits.startswith('#'):
-                try:
-                    bytes = int(self.read_bytes(int(digits[1])).decode())
-                    # Read specified number of bytes + newline terminator
-                    buf = memoryview(self.read_bytes(bytes+1))
-                    # Return view that strips off newline to contain only desired bytes
-                    return np.frombuffer(buf[:-1], dtype)
-                except ValueError:
-                    UnexpectedResponse(
-                        """
-                        Unable to parse data block header returned by instrument.
-                        """
-                    )
-            else:
-                raise UnexpectedResponse(
-                    """
-                    Data block header character "#" not found in response.
-                    Is device in ASCII mode?
-                    """
-                    )
-
-        @property
-        def voltage(self):
-            """Get voltage measurements for this channel (array of float in V)."""
-            self.write(f'FETC:WAV:VOLT? (@{self.id})')
-            return ureg.Quantity(self._read_data_block('>f4').astype(np.float32), ureg.V)
-
-        @property
-        def adc(self):
-            """
-            Get raw ADC measurements for this channel in counts (int from -32767 to +32767)
-            in current voltage range.
-            """
-            self.write(f'FETC:WAV:ADC? (@{self.id})')
-            return self._read_data_block('>i2').astype(np.int16)
-
->>>>>>> fa382aa8
     channels = Instrument.ChannelCreator(DigitizerChannel, (1, 2, 3, 4))
 
     SAMPLE_RATE_VALUES = SAMPLE_RATE_VALUES
