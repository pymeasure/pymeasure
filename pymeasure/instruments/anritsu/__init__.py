--- conflicted
+++ resolved
@@ -26,9 +26,5 @@
 from .anritsuMS9710C import AnritsuMS9710C
 from .anritsuMS9740A import AnritsuMS9740A
 from .anritsuMS2090A import AnritsuMS2090A
-<<<<<<< HEAD
-from .anritsuMS464xB import AnritsuMS464xB
-=======
 from .anritsuMS464xB import AnritsuMS464xB, AnritsuMS4642B, AnritsuMS4644B,\
-    AnritsuMS4645B, AnritsuMS4647B
->>>>>>> de143eba
+    AnritsuMS4645B, AnritsuMS4647B