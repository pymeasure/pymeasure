--- conflicted
+++ resolved
@@ -116,12 +116,7 @@
             i += 1
             filename = "%s_%d%s.%s" % (basepath, i, suffix, ext)
     else:
-<<<<<<< HEAD
-        basename = "%s%s%s.%s" % (prefix, now.strftime(datetimeformat),
-                                  suffix, ext)
-=======
         basename = f"{prefix}{now.strftime(datetimeformat)}{suffix}.{ext}"
->>>>>>> 14b17918
         filename = os.path.join(directory, basename)
     return filename
 
@@ -167,10 +162,6 @@
         :type record: dict
         :return: a string
         """
-<<<<<<< HEAD
-        return self.delimiter.join(
-            '{}'.format(record[x]) for x in self.columns)
-=======
         line = []
         for x in self.columns:
             value = record.get(x, float("nan"))
@@ -213,13 +204,11 @@
                 else:
                     line.append(f"{value}")
         return self.delimiter.join(line)
->>>>>>> 14b17918
 
     def format_header(self):
         return self.delimiter.join(self.columns)
 
 
-<<<<<<< HEAD
 class CSVFormatter_Pandas(Results_Formatter):
     """ Formatter of data results, pandas dataframe or single-line CSV """
 
@@ -261,10 +250,7 @@
         ).strip()
 
 
-class Results(object):
-=======
 class Results:
->>>>>>> 14b17918
     """ The Results class provides a convenient interface to reading and
     writing data in connection with a :class:`.Procedure` object.
 
@@ -444,14 +430,8 @@
                 value = parameters[parameter.name]
                 setattr(procedure, name, value)
             else:
-<<<<<<< HEAD
-                raise Exception(
-                    "Missing '%s' parameter when loading '%s' class" % (
-                        parameter.name, procedure_class))
-=======
                 raise Exception("Missing '{}' parameter when loading '{}' class".format(
                     parameter.name, procedure_class))
->>>>>>> 14b17918
 
         procedure.refresh_parameters()  # Enforce update of meta data
         return procedure
