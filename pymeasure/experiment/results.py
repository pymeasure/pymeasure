#
# This file is part of the PyMeasure package.
#
# Copyright (c) 2013-2023 PyMeasure Developers
#
# Permission is hereby granted, free of charge, to any person obtaining a copy
# of this software and associated documentation files (the "Software"), to deal
# in the Software without restriction, including without limitation the rights
# to use, copy, modify, merge, publish, distribute, sublicense, and/or sell
# copies of the Software, and to permit persons to whom the Software is
# furnished to do so, subject to the following conditions:
#
# The above copyright notice and this permission notice shall be included in
# all copies or substantial portions of the Software.
#
# THE SOFTWARE IS PROVIDED "AS IS", WITHOUT WARRANTY OF ANY KIND, EXPRESS OR
# IMPLIED, INCLUDING BUT NOT LIMITED TO THE WARRANTIES OF MERCHANTABILITY,
# FITNESS FOR A PARTICULAR PURPOSE AND NONINFRINGEMENT. IN NO EVENT SHALL THE
# AUTHORS OR COPYRIGHT HOLDERS BE LIABLE FOR ANY CLAIM, DAMAGES OR OTHER
# LIABILITY, WHETHER IN AN ACTION OF CONTRACT, TORT OR OTHERWISE, ARISING FROM,
# OUT OF OR IN CONNECTION WITH THE SOFTWARE OR THE USE OR OTHER DEALINGS IN
# THE SOFTWARE.
#

from decimal import Decimal
import logging
import os
import re
import sys
from importlib import import_module
from importlib.machinery import SourceFileLoader
from datetime import datetime
from string import Formatter
import json

import pandas as pd
import numpy as np
import pint

import json
from time import sleep

from .procedure import Procedure, UnknownProcedure
from pymeasure.units import ureg

log = logging.getLogger(__name__)
log.addHandler(logging.NullHandler())


def replace_placeholders(string, procedure, date_format="%Y-%m-%d", time_format="%H:%M:%S"):
    """Replace placeholders in string with values from procedure parameters.

    Replaces the placeholders in the provided string with the values of the
    associated parameters, as provided by the procedure. This uses the standard
    python string.format syntax. Apart from the parameter in the procedure (which
    should be called by their full names) "date" and "time" are also added as optional
    placeholders.

    :param string:
        The string in which the placeholders are to be replaced. Python string.format
        syntax is used, e.g. "{Parameter Name}" to insert a FloatParameter called
        "Parameter Name", or "{Parameter Name:.2f}" to also specifically format the
        parameter.

    :param procedure:
        The procedure from which to get the parameter values.

    :param date_format:
        A string to represent how the additional placeholder "date" will be formatted.

    :param time_format:
        A string to represent how the additional placeholder "time" will be formatted.

    """
    now = datetime.now()

    parameters = procedure.parameter_objects()
    placeholders = {param.name: param.value for param in parameters.values()}

    placeholders["date"] = now.strftime(date_format)
    placeholders["time"] = now.strftime(time_format)

    # Check keys against available parameters
    invalid_keys = [i[1] for i in Formatter().parse(string)
                    if i[1] is not None and i[1] not in placeholders]
    if invalid_keys:
        raise KeyError("The following placeholder-keys are not valid: '%s'; "
                       "valid keys are: '%s'." % (
                           "', '".join(invalid_keys),
                           "', '".join(placeholders.keys())
                       ))

    return string.format(**placeholders)


def unique_filename(directory, prefix='DATA', suffix='', ext='csv',
                    dated_folder=False, index=True, datetimeformat="%Y-%m-%d",
                    procedure=None):
    """ Returns a unique filename based on the directory and prefix
    """
    now = datetime.now()
    directory = os.path.abspath(directory)

    if procedure is not None:
        prefix = replace_placeholders(prefix, procedure)
        suffix = replace_placeholders(suffix, procedure)

    if dated_folder:
        directory = os.path.join(directory, now.strftime('%Y-%m-%d'))
    if not os.path.exists(directory):
        os.makedirs(directory)
    if index:
        i = 1
        basename = f"{prefix}{now.strftime(datetimeformat)}"
        basepath = os.path.join(directory, basename)
        filename = "%s_%d%s.%s" % (basepath, i, suffix, ext)
        while os.path.exists(filename):
            i += 1
            filename = "%s_%d%s.%s" % (basepath, i, suffix, ext)
    else:
        basename = f"{prefix}{now.strftime(datetimeformat)}{suffix}.{ext}"
        filename = os.path.join(directory, basename)
    return filename


class ResultsBase:
    """
    The ResultsBase base class provides a Framework for creating a convenient interface to reading and
    writing data in connection with a :class:`.Procedure` object.

    A complete Results class must implement five things:
    - Make a header object (i.e. an object containing all parameters in the procedure)
     that can be written to file (`create_header`)
    - Reconstruct the parameter dictionary from the loaded data (`get_params_from_header`)
    - Create or initialize the resources/stores to write to (`create_resources`)
    - Create the handlers (derived from `Logging.Handler`)
     to dump the header object and raw data to a store (`create_handlers`)
    - Read the data from store (`reload`)

    """

    HANDLER = None
    FORMATTER = None

    def __init__(self, procedure, resource_specifier):

        self.procedure = procedure
        self.procedure_class = procedure.__class__
        self.parameters = procedure.parameter_objects()
        self._data = None

    def __getstate__(self):
        # Get all information needed to reconstruct procedure
        self._parameters = self.procedure.parameter_values()
        self._class = self.procedure.__class__.__name__
        module = sys.modules[self.procedure.__module__]
        self._package = module.__package__
        self._module = module.__name__
        self._file = module.__file__

        state = self.__dict__.copy()
        del state['procedure']
        del state['procedure_class']
        return state

    def __setstate__(self, state):
        self.__dict__.update(state)

        # Restore the procedure
        module = SourceFileLoader(self._module, self._file).load_module()
        cls = getattr(module, self._class)

        self.procedure = cls()
        self.procedure.set_parameters(self._parameters)
        self.procedure.refresh_parameters()

        self.procedure_class = cls

        del self._parameters
        del self._class
        del self._package
        del self._module
        del self._file

    def create_handlers(self, **kwargs):
        raise NotImplementedError('Must be patched by subclass to return a list of handlers to write data to')

    def create_resources(self):
        raise NotImplementedError("Must be patched by subclass to create a resource to write to")

    def create_header(self):
        raise NotImplementedError("Must be patched by subclass to create a header object for writing to store")

    def reload(self):
        raise NotImplementedError('Must be patched by subclass to reload data from source')

    @staticmethod
    def get_params_from_header(header, procedure_class=None):
        raise NotImplementedError("Must be patched by subclass to get params from a header")

    @staticmethod
    def get_proc_from_params(parameters, procedure_module, procedure_class):

        if procedure_class is not None:
            procedure = procedure_class()
        else:
            procedure = None

        if procedure is None:
            if procedure_class is None:
                raise ValueError("Header does not contain the Procedure class")
            try:
                procedure_module = import_module(procedure_module)
                procedure_class = getattr(procedure_module, procedure_class)
                procedure = procedure_class()
            except ImportError:
                procedure = UnknownProcedure(parameters)
                log.warning("Unknown Procedure being used")

        for name, parameter in procedure.parameter_objects().items():
            if parameter.name in parameters:
                value = parameters[parameter.name]
                setattr(procedure, name, value)
            else:
                raise Exception("Missing '{}' parameter when loading '{}' class".format(
                    parameter.name, procedure_class))

        procedure.refresh_parameters()  # Enforce update of meta data
        return procedure

    @staticmethod
    def parse_header(header, procedure_class=None):
        parameters, procedure_module, procedure_class = ResultsBase.get_params_from_header(header, procedure_class)
        procedure = ResultsBase.get_proc_from_params(parameters, procedure_module, procedure_class)
        return procedure



class FileBasedResults(ResultsBase):

    """
    FileBasedResults defines

    """

    def __init__(self, procedure, data_filename):
        if not isinstance(procedure, Procedure):
            raise ValueError("Results require a Procedure object")

        super().__init__(procedure, data_filename)

        if isinstance(data_filename, (list, tuple)):
            data_filenames, data_filename = data_filename, data_filename[0]
        else:
            data_filenames = [data_filename]

        self.data_filename = data_filename
        self.data_filenames = data_filenames

        if self.resource_exists():  # Assume header is already written
            self.reload()
            self.procedure.status = Procedure.FINISHED
            # TODO: Correctly store and retrieve status
        else:
            self.create_resources()

    def create_handlers(self, **kwargs):
        handlers = []
        for filename in self.data_filenames:
            h = self.HANDLER(filename=filename, **kwargs)
            if self.FORMATTER is not None:
                h.setFormatter(self.FORMATTER)

            h.setLevel(logging.NOTSET)
            handlers.append(h)
        return handlers

    def resource_exists(self):
        if os.path.exists(self.data_filename):
            return True
        else:
            return False


class JSONFileHandler(logging.FileHandler):

    def emit(self, record):
        """Method to override the normal logging FileHandler when the record is json.
        The json formatter returns a dictionary of dictionaries, so the first
        step is to re-extract the dict. Then we check various conditions. The end result is a file with a
        single (possibly updated) dictionary of dictionaries. Because it is json we can't just append, we have
        to rewrite the whole file. There may be a reason you want this so it is included."""


        with open(self.baseFilename, 'r') as f:
            extant = json.load(f)
        data = extant[list(extant.keys())[0]]

        for key in record.keys():
            if key in data.keys():
                for column, array in data.items():
                    if isinstance(record[column], (list, tuple)):
                        data[column] = list(np.concatenate([array, record[column]]))
                    elif isinstance(record[column], (float, int, str, bool,)):
                        array.append(record[column])
                    else:
                        raise TypeError(f'got unexpected type for {record[column]}, {type(record[column])}')
            else:
                datum = record[key]
                if not isinstance(datum, list):
                    datum = [datum,]
                data[key] = datum

        extant[list(extant.keys())[0]] = data
        with open(self.baseFilename, 'w') as f:
            json.dump(extant, f)


class JSONResults(FileBasedResults):
    """The JSONResults class provides an interface to read an write data
    in JSON format in connection with a :class: `.Procedure` object."""

    HANDLER = JSONFileHandler

    def create_header(self):
        """Returns a JSON string to accompany datafile so that the procedure can be
        reconstructed.
        """
        param_dict = {}
        for name, parameter in self.parameters.items():
            param_dict[name] = parameter.value
        return json.dumps(param_dict)

    def create_resources(self):
        header = self.create_header()
        for filename in self.data_filenames:
            with open(filename, 'w') as f:
                json.dump({header : {}}, f)
        self._data = None

    @staticmethod
    def get_params_from_header(header, procedure_class=None):
        parameters = json.loads(header)

        regex = r"<(?:(?P<module>[^>]+)\.)?(?P<class>[^.>]+)>"
        search = re.search(regex, parameters['Procedure'])
        procedure_module = search.group("module")
        procedure_class = search.group("class")

        return parameters, procedure_module, procedure_class

    def reload(self):
        """ Performs a full reloading of the file data, neglecting
        any changes in the comments
        """

        with open(self.data_filename, 'r') as f:
            data = json.load(f)
        raw = data[list(data.keys())[0]]
        if raw == {}:
            self._data = pd.DataFrame(columns=self.procedure.DATA_COLUMNS)
        else:
            self._data = pd.DataFrame(raw)

    @staticmethod
    def load(data_filename, procedure_class=None):
        """ Returns a Results object with the associated Procedure object and
        data
        """
        with open(data_filename, 'r') as f:
            data = json.load(f)
        header = json.loads(list(data.keys())[0])
        data = pd.DataFrame(data[list(data.keys())[0]])

        procedure = ResultsBase.parse_header(header, procedure_class)
        results = JSONResults(procedure, data_filename)
        return results

    @property
    def data(self):
        if self._data is None or len(self._data) == 0:
            # Data has not been read
            try:
                self.reload()
            except Exception:
                # Something went wrong when opening the data
                self._data = pd.DataFrame(columns=self.procedure.DATA_COLUMNS)
        else:  # JSON has to be read all at once, no good choices to be made here unfortunately
            with open(self.data_filename, 'r') as f:
                data = json.load(f)
            self._data = pd.DataFrame(data[list(data.keys())[0]])  # The json should have only one entry.

        return self._data


class CSVFormatter(logging.Formatter): #change to logging.Filehandler as suggested?
    """ Formatter of data results """

    def __init__(self, columns, delimiter=','):
        """Creates a csv formatter for a given list of columns (=header).

        :param columns: list of column names.
        :type columns: list
        :param delimiter: delimiter between columns.
        :type delimiter: str
        """
        super().__init__()
        self.columns = columns
        self.units = self._parse_columns(columns)
        self.delimiter = delimiter

    @staticmethod
    def _parse_columns(columns):
        """Parse the columns to get units in parenthesis."""
        units_pattern = r"\((?P<units>[\w/\(\)\*\t]+)\)"
        units = {}
        for column in columns:
            match = re.search(units_pattern, column)
            if match:
                units[column] = ureg.Quantity(match.groupdict()['units']).units
        return units

    def parse_through_pint(self, record):
        line = []
        for x in self.columns:
            value = record.get(x, float("nan"))
            units = self.units.get(x, None)
            if units is not None:
                if isinstance(value, str):
                    try:
                        value = ureg.Quantity(value)
                    except pint.UndefinedUnitError:
                        log.warning(
                            f"Value {value} for column {x} cannot be parsed to"
                            f" unit {units}.")
                if isinstance(value, pint.Quantity):
                    try:
                        line.append(f"{value.m_as(units)}")
                    except pint.DimensionalityError:
                        line.append("nan")
                        log.warning(
                            f"Value {value} for column {x} does not have the "
                            f"right unit {units}.")
                elif isinstance(value, bool):
                    line.append("nan")
                    log.warning(
                        f"Boolean for column {x} does not have unit {units}.")
                elif isinstance(value, (float, int, Decimal)):
                    line.append(f"{value}")
                else:
                    line.append("nan")
                    log.warning(
                        f"Value {value} for column {x} does not have the right"
                        f" type for unit {units}.")
            else:
                if isinstance(value, pint.Quantity):
                    if value.units == ureg.dimensionless:
                        line.append(f"{value.magnitude}")
                    else:
                        self.units[x] = value.to_base_units().units
                        line.append(f"{value.m_as(self.units[x])}")
                        log.info(f"Column {x} units was set to {self.units[x]}")
                else:
                    line.append(f"{value}")
        return self.delimiter.join(line)

<<<<<<< HEAD
    def format_column_header(self):
        return self.delimiter.join(self.columns)


class CSVHandler(logging.FileHandler):

    def __init__(self, **kwargs):
        super().__init__(**kwargs)

class CSVResults(FileBasedResults):

    """

    :cvar COMMENT: The character used to identify a comment (default: #)
    :cvar DELIMITER: The character used to delimit the data (default: ,)
    :cvar LINE_BREAK: The character used for line breaks (default \\n)
    :cvar CHUNK_SIZE: The length of the data chuck that is read
=======
    def format(self, record):
        """Formats a record as csv.

        :param record: record to format.
        :type record: dict
        :return: a string
        """
        if isinstance(record, list):
            total = ""
            for i, dd in enumerate(record):
                if i != len(record)-1:
                    total += self.parse_through_pint(record) + "\n"
                else:
                    total += self.parse_through_pint(record)
            return total
        elif isinstance(record, dict):
            return self.parse_through_pint(record)

    def format_header(self):
        return self.delimiter.join(self.columns)


class CSVFormatter_Pandas(logging.Formatter):
    """ Formatter of data results """

    def __init__(self, columns, delimiter=',', line_break='\n'):
        """Creates a csv formatter for a given list of columns (=header).

        :param columns: list of column names.
        :type columns: list
        :param delimiter: delimiter between columns.
        :type delimiter: str
        """
        super().__init__()
        self.columns = columns
        self.delimiter = delimiter
        self.line_break = line_break

    def format(self, record:pd.DataFrame):
        """Formats a record as csv.

        :param record: record to format.
        :type record: pandas.DataFrame
        :return: a string
        """
        return record.to_csv(
            sep=self.delimiter,
            header=False,
            index=False,
            # explicit line_terminator required, otherwise Windows
            # uses \r\n which results in double blank lines
            lineterminator=self.line_break
        )

    def format_header(self):
        return self.delimiter.join(self.columns)


class JSONFormatter(logging.Formatter):
    """ Formatter of data results """

    def __init__(self, parameters=None, procedure=None):
        """
        """
        # the default encoder doesn't understand FloatParameter, etc.
        # we could write our own encoder, but this one is easy enough.
        self.procedure = procedure
        base_types = {}
        for key, item in parameters.items():
            base_types[key] = item.value
        self.key = json.dumps(base_types)
        super().__init__()


    def format(self, record):
        """Formats a record as json.

        :param record: record to format.
        :type record: dict
        :return: a string
        """
        if self.procedure is not None:
            parameters = self.procedure.parameter_objects()
        else:
            parameters = self.parameters
        base_types = {}
        for key, item in parameters.items():
            base_types[key] = item.value
        self.key = json.dumps(base_types)
        return json.dumps({self.key: record}, indent=1)



class Results:
    """ The Results class provides a convenient interface to reading and
    writing data in connection with a :class:`.Procedure` object.

    :param procedure: Procedure object
    :param data_filename: The data filename where the data is or should be
                          stored
    :param output_format: Formatter which converts the emitted result data
                          so it can be written to file, defaults to CSV
>>>>>>> 95873fda
    """

    COMMENT = '#'
    DELIMITER = ','
    LINE_BREAK = "\n"
    CHUNK_SIZE = 1000

<<<<<<< HEAD
    HANDLER = CSVHandler
    FORMATTER = CSVFormatter

    def __init__(self, procedure, data_filename):
        if not isinstance(procedure, Procedure):
            raise ValueError("Results require a Procedure object")

        self._header_count = -1
        self.FORMATTER = CSVFormatter(columns=procedure.DATA_COLUMNS)
        super().__init__(procedure, data_filename)
=======
    def __init__(self, procedure, data_filename, routine=None, output_format='CSV'):
        if not isinstance(procedure, Procedure):
            raise ValueError("Results require a Procedure object")
        self.procedure = procedure
        self.routine = routine
        self.procedure_class = procedure.__class__
        self.parameters = procedure.parameter_objects()
        self.output_format = output_format
        self._header_count = -1
        self._metadata_count = -1

        if self.output_format == 'CSV_PANDAS':
            self.formatter = CSVFormatter_Pandas(
                columns=self.procedure.DATA_COLUMNS,
                delimiter=self.DELIMITER,
                line_break=self.LINE_BREAK
            )

        elif self.output_format == 'JSON':
            self.formatter = JSONFormatter(parameters=self.parameters, procedure=self.procedure)

        else:  # default to CSV
            self.formatter = CSVFormatter(columns=self.procedure.DATA_COLUMNS)

        if isinstance(data_filename, (list, tuple)):
            data_filenames, data_filename = data_filename, data_filename[0]
        else:
            data_filenames = [data_filename]

        self.data_filename = data_filename
        self.data_filenames = data_filenames

        if os.path.exists(data_filename):  # Assume header is already written
            self.reload()
            self.procedure.status = Procedure.FINISHED
            # TODO: Correctly store and retrieve status
        else:
            for filename in self.data_filenames:
                with open(filename, 'w') as f:
                    if self.output_format == 'JSON':
                        json.dump({self.formatter.key:{c:[] for c in self.procedure.DATA_COLUMNS}},f)
                        # Need empty file for JSON, we dump everything all at once
                        self._header_count = 0
                    else:
                        f.write(self.header())
                        f.write(self.labels())
            self._data = None

    def __getstate__(self):
        # Get all information needed to reconstruct procedure
        self._parameters = self.procedure.parameter_values()
        self._class = self.procedure.__class__.__name__
        module = sys.modules[self.procedure.__module__]
        self._package = module.__package__
        self._module = module.__name__
        self._file = module.__file__

        state = self.__dict__.copy()
        del state['procedure']
        del state['procedure_class']
        return state
>>>>>>> 95873fda



    def labels(self):
        """ Returns the columns labels as a string to be written
        to the file
        """
        return self.FORMATTER.format_column_header() + CSVResults.LINE_BREAK

    def format(self, data):
        """ Returns a formatted string containing the data to be written
        to a file
        """
        return self.FORMATTER.format(data)

    def parse(self, line):
        """ Returns a dictionary containing the data from the line """
        data = {}
        items = line.split(CSVResults.DELIMITER)
        for i, key in enumerate(self.procedure.DATA_COLUMNS):
            data[key] = items[i]
        return data

    def create_header(self):
        """ Returns a text header to accompany a datafile so that the procedure
        can be reconstructed
        """
        h = []
        procedure = re.search("'(?P<name>[^']+)'",
                              repr(self.procedure_class)).group("name")
        h.append("Procedure: <%s>" % procedure)
        h.append("Parameters:")
        for name, parameter in self.parameters.items():
            h.append("\t{}: {}".format(parameter.name, str(
                parameter).encode("unicode_escape").decode("utf-8")))
        h.append("Data:")
        self._header_count = len(h)
        h = [CSVResults.COMMENT + line for line in h]  # Comment each line
        return CSVResults.LINE_BREAK.join(h) + CSVResults.LINE_BREAK

    def create_resources(self):
        for filename in self.data_filenames:
            with open(filename, 'w') as f:
                f.write(self.create_header())
                f.write(self.labels())
        self._data = None

    def metadata(self):
        """ Returns a text header for the metadata to write into the datafile """
        if not self.procedure.metadata_objects():
            return

        m = ["Metadata:"]
        for _, metadata in self.procedure.metadata_objects().items():
            value = str(metadata).encode("unicode_escape").decode("utf-8")
            m.append(f"\t{metadata.name}: {value}")

        self._metadata_count = len(m)
        m = [Results.COMMENT + line for line in m]  # Comment each line
        return Results.LINE_BREAK.join(m) + Results.LINE_BREAK

    def store_metadata(self):
        """ Inserts the metadata header (if any) into the datafile """
        c_header = self.metadata()
        if c_header is None:
            return

        for filename in self.data_filenames:
            with open(filename, 'r+') as f:
                contents = f.readlines()
                contents.insert(self._header_count - 1, c_header)

                f.seek(0)
                f.writelines(contents)

        self._header_count += self._metadata_count

    @staticmethod
    def get_params_from_header(header, procedure_class=None):
        """ Returns a Procedure object with the parameters as defined in the
        header text.
        """
<<<<<<< HEAD

        header = header.split(CSVResults.LINE_BREAK)
        procedure_module = None
        parameters = {}
        for line in header:
            if line.startswith(CSVResults.COMMENT):
                line = line[1:]  # Uncomment
            else:
                raise ValueError("Parsing a header which contains "
                                 "uncommented sections")
            if line.startswith("Procedure"):
                regex = r"<(?:(?P<module>[^>]+)\.)?(?P<class>[^.>]+)>"
                search = re.search(regex, line)
                procedure_module = search.group("module")
                procedure_class = search.group("class")
            elif line.startswith("\t"):
                separator = ": "
                partitioned_line = line[1:].partition(separator)
                if partitioned_line[1] != separator:
                    raise Exception("Error partitioning header line %s." % line)
                else:
                    parameters[partitioned_line[0]] = partitioned_line[2]
        return parameters, procedure_module, procedure_class
=======
        if procedure_class is not None:
            procedure = procedure_class()
        else:
            procedure = None
        if isinstance(header, str):
            header = header.split(Results.LINE_BREAK)
            procedure_module = None
            parameters = {}
            for line in header:
                if line.startswith(Results.COMMENT):
                    line = line[1:]  # Uncomment
                else:
                    raise ValueError("Parsing a header which contains "
                                     "uncommented sections")
                if line.startswith("Procedure"):
                    regex = r"<(?:(?P<module>[^>]+)\.)?(?P<class>[^.>]+)>"
                    search = re.search(regex, line)
                    procedure_module = search.group("module")
                    procedure_class = search.group("class")
                elif line.startswith("\t"):
                    separator = ": "
                    partitioned_line = line[1:].partition(separator)
                    if partitioned_line[1] != separator:
                        raise Exception("Error partitioning header line %s." % line)
                    else:
                        parameters[partitioned_line[0]] = partitioned_line[2]

        elif isinstance(header, dict):
            # we loaded from json
            parameters = header

        if procedure is None:
            if procedure_class is None:
                raise ValueError("Header does not contain the Procedure class")
            try:
                procedure_module = import_module(procedure_module)
                procedure_class = getattr(procedure_module, procedure_class)
                procedure = procedure_class()
            except ImportError:
                procedure = UnknownProcedure(parameters)
                log.warning("Unknown Procedure being used")

        # Fill the procedure with the parameters found
        for name, parameter in procedure.parameter_objects().items():
            if parameter.name in parameters:
                value = parameters[parameter.name]
                setattr(procedure, name, value)
            else:
                log.warning(
                    f"Parameter \"{parameter.name}\" not found when loading " +
                    f"'{procedure_class}', setting default value")
                setattr(procedure, name, parameter.default)

        procedure.refresh_parameters()  # Enforce update of meta data

        # Fill the procedure with the metadata found
        for name, metadata in procedure.metadata_objects().items():
            if metadata.name in parameters:
                value = parameters[metadata.name]
                setattr(procedure, name, value)

                # Set the value in the metadata
                metadata._value = value
                metadata.evaluated = True

        return procedure
>>>>>>> 95873fda

    @staticmethod
    def load(data_filename, procedure_class=None):
        """ Returns a Results object with the associated Procedure object and
        data
        """
        header = ""
        header_read = False
        is_json = False
        header_count = 0
        with open(data_filename) as f:
            while not header_read:
                line = f.readline()
<<<<<<< HEAD
                if line.startswith(CSVResults.COMMENT):
                    header += line.strip() + CSVResults.LINE_BREAK
                    header_count += 1
                else:
                    header_read = True
        procedure = CSVResults.parse_header(header[:-1], procedure_class)
        results = CSVResults(procedure, data_filename)
=======
                if line.startswith('{\n}'):
                    #TODO untested
                    header = json.loads(list(json.load(f).keys())[0])
                    is_json = True
                    header_read = True
                elif line.startswith(Results.COMMENT):
                    header += line.strip() + Results.LINE_BREAK
                    header_count += 1
                else:
                    header_read = True
        if is_json:
            procedure = Results.parse_header(header, procedure_class)
        else:
            procedure = Results.parse_header(header[:-1], procedure_class)
        results = Results(procedure, data_filename)
>>>>>>> 95873fda
        results._header_count = header_count
        return results

    @property
    def data(self):
        # Need to update header count for correct referencing
        if self._header_count == -1:
            self._header_count = len(
                self.create_header()[-1].split(CSVResults.LINE_BREAK))
        if self._data is None or len(self._data) == 0:
            # Data has not been read
            try:
                self.reload()
            except Exception as e:
                self._data = pd.DataFrame(columns=self.procedure.DATA_COLUMNS)
                # Empty dataframe

        else:  # Concatenate additional data, if any, to already loaded data
<<<<<<< HEAD
            skiprows = len(self._data) + self._header_count
            chunks = pd.read_csv(
                self.data_filename,
                comment=CSVResults.COMMENT,
                header=0,
                names=self._data.columns,
                chunksize=CSVResults.CHUNK_SIZE, skiprows=skiprows, iterator=True
            )
            try:
                tmp_frame = pd.concat(chunks, ignore_index=True)
                # only append new data if there is any
                # if no new data, tmp_frame dtype is object, which override's
                # self._data's original dtype - this can cause problems plotting
                # (e.g. if trying to plot int data on a log axis)
                if len(tmp_frame) > 0:
                    self._data = pd.concat([self._data, tmp_frame],
                                           ignore_index=True)
            except Exception:
                pass  # All data is up to date
=======
            if self.output_format == 'JSON':
                self.reload()
            else:
                skiprows = len(self._data) + self._header_count
                chunks = pd.read_csv(
                    self.data_filename,
                    comment=Results.COMMENT,
                    header=0,
                    names=self._data.columns,
                    chunksize=Results.CHUNK_SIZE, skiprows=skiprows, iterator=True
                )
                try:
                    tmp_frame = pd.concat(chunks, ignore_index=True)
                    # only append new data if there is any
                    # if no new data, tmp_frame dtype is object, which override's
                    # self._data's original dtype - this can cause problems plotting
                    # (e.g. if trying to plot int data on a log axis)
                    if len(tmp_frame) > 0:
                        self._data = pd.concat([self._data, tmp_frame],
                                               ignore_index=True)
                except Exception:
                    pass  # All data is up to date
>>>>>>> 95873fda
        return self._data

    def reload(self):
        """ Performs a full reloading of the file data, neglecting
        any changes in the comments
        """
<<<<<<< HEAD
        chunks = pd.read_csv(
            self.data_filename,
            comment=CSVResults.COMMENT,
            chunksize=CSVResults.CHUNK_SIZE,
            iterator=True
        )
        try:
            self._data = pd.concat(chunks, ignore_index=True)
        except Exception:
            self._data = chunks.read()
=======
        if self.output_format == 'JSON':
            self.old_data = self._data
            exit_condition = 5
            success = False
            i = 0
            while not success and i < exit_condition:

                try:
                    with open(self.data_filename,'r') as f:
                        if len(f.readlines()) != 0:
                            f.seek(0)
                            chunk = json.load(f)
                        else:
                            chunk = None
                except json.decoder.JSONDecodeError:
                    sleep(.1)
                    print('Json data reload error. Probably thread conflict')
                    chunk = None

                i = i + 1

                if chunk is not None:
                    keys = list(chunk.keys())
                    now = chunk[keys[0]]
                    if len(keys) == 1:
                        success = True

            if chunk is not None:
                keys = list(chunk.keys())
                now = chunk[keys[0]]
                if len(keys) != 1:
                    raise ValueError(f'Trying to load a non-JSON file as a JSON file'
                                     f'got {keys} in the chunk')
                self._data = pd.DataFrame(now)
            else:
                self._data = pd.DataFrame(columns=self.procedure.DATA_COLUMNS)
        else:
            chunks = pd.read_csv(
                self.data_filename,
                comment=Results.COMMENT,
                chunksize=Results.CHUNK_SIZE,
                iterator=True
            )
            try:
                self._data = pd.concat(chunks, ignore_index=True)
            except Exception:
                self._data = chunks.read()
>>>>>>> 95873fda

    def __repr__(self):
        return "<{}(filename='{}',procedure={},shape={})>".format(
            self.__class__.__name__, self.data_filename,
            self.procedure.__class__.__name__,
            self.data.shape
        )


<<<<<<< HEAD
class Results(CSVResults):
    def __init__(self,*args, **kwargs):
        super(Results, self).__init__(*args, **kwargs)
=======


>>>>>>> 95873fda
<|MERGE_RESOLUTION|>--- conflicted
+++ resolved
@@ -464,7 +464,6 @@
                     line.append(f"{value}")
         return self.delimiter.join(line)
 
-<<<<<<< HEAD
     def format_column_header(self):
         return self.delimiter.join(self.columns)
 
@@ -482,110 +481,6 @@
     :cvar DELIMITER: The character used to delimit the data (default: ,)
     :cvar LINE_BREAK: The character used for line breaks (default \\n)
     :cvar CHUNK_SIZE: The length of the data chuck that is read
-=======
-    def format(self, record):
-        """Formats a record as csv.
-
-        :param record: record to format.
-        :type record: dict
-        :return: a string
-        """
-        if isinstance(record, list):
-            total = ""
-            for i, dd in enumerate(record):
-                if i != len(record)-1:
-                    total += self.parse_through_pint(record) + "\n"
-                else:
-                    total += self.parse_through_pint(record)
-            return total
-        elif isinstance(record, dict):
-            return self.parse_through_pint(record)
-
-    def format_header(self):
-        return self.delimiter.join(self.columns)
-
-
-class CSVFormatter_Pandas(logging.Formatter):
-    """ Formatter of data results """
-
-    def __init__(self, columns, delimiter=',', line_break='\n'):
-        """Creates a csv formatter for a given list of columns (=header).
-
-        :param columns: list of column names.
-        :type columns: list
-        :param delimiter: delimiter between columns.
-        :type delimiter: str
-        """
-        super().__init__()
-        self.columns = columns
-        self.delimiter = delimiter
-        self.line_break = line_break
-
-    def format(self, record:pd.DataFrame):
-        """Formats a record as csv.
-
-        :param record: record to format.
-        :type record: pandas.DataFrame
-        :return: a string
-        """
-        return record.to_csv(
-            sep=self.delimiter,
-            header=False,
-            index=False,
-            # explicit line_terminator required, otherwise Windows
-            # uses \r\n which results in double blank lines
-            lineterminator=self.line_break
-        )
-
-    def format_header(self):
-        return self.delimiter.join(self.columns)
-
-
-class JSONFormatter(logging.Formatter):
-    """ Formatter of data results """
-
-    def __init__(self, parameters=None, procedure=None):
-        """
-        """
-        # the default encoder doesn't understand FloatParameter, etc.
-        # we could write our own encoder, but this one is easy enough.
-        self.procedure = procedure
-        base_types = {}
-        for key, item in parameters.items():
-            base_types[key] = item.value
-        self.key = json.dumps(base_types)
-        super().__init__()
-
-
-    def format(self, record):
-        """Formats a record as json.
-
-        :param record: record to format.
-        :type record: dict
-        :return: a string
-        """
-        if self.procedure is not None:
-            parameters = self.procedure.parameter_objects()
-        else:
-            parameters = self.parameters
-        base_types = {}
-        for key, item in parameters.items():
-            base_types[key] = item.value
-        self.key = json.dumps(base_types)
-        return json.dumps({self.key: record}, indent=1)
-
-
-
-class Results:
-    """ The Results class provides a convenient interface to reading and
-    writing data in connection with a :class:`.Procedure` object.
-
-    :param procedure: Procedure object
-    :param data_filename: The data filename where the data is or should be
-                          stored
-    :param output_format: Formatter which converts the emitted result data
-                          so it can be written to file, defaults to CSV
->>>>>>> 95873fda
     """
 
     COMMENT = '#'
@@ -593,7 +488,6 @@
     LINE_BREAK = "\n"
     CHUNK_SIZE = 1000
 
-<<<<<<< HEAD
     HANDLER = CSVHandler
     FORMATTER = CSVFormatter
 
@@ -604,69 +498,6 @@
         self._header_count = -1
         self.FORMATTER = CSVFormatter(columns=procedure.DATA_COLUMNS)
         super().__init__(procedure, data_filename)
-=======
-    def __init__(self, procedure, data_filename, routine=None, output_format='CSV'):
-        if not isinstance(procedure, Procedure):
-            raise ValueError("Results require a Procedure object")
-        self.procedure = procedure
-        self.routine = routine
-        self.procedure_class = procedure.__class__
-        self.parameters = procedure.parameter_objects()
-        self.output_format = output_format
-        self._header_count = -1
-        self._metadata_count = -1
-
-        if self.output_format == 'CSV_PANDAS':
-            self.formatter = CSVFormatter_Pandas(
-                columns=self.procedure.DATA_COLUMNS,
-                delimiter=self.DELIMITER,
-                line_break=self.LINE_BREAK
-            )
-
-        elif self.output_format == 'JSON':
-            self.formatter = JSONFormatter(parameters=self.parameters, procedure=self.procedure)
-
-        else:  # default to CSV
-            self.formatter = CSVFormatter(columns=self.procedure.DATA_COLUMNS)
-
-        if isinstance(data_filename, (list, tuple)):
-            data_filenames, data_filename = data_filename, data_filename[0]
-        else:
-            data_filenames = [data_filename]
-
-        self.data_filename = data_filename
-        self.data_filenames = data_filenames
-
-        if os.path.exists(data_filename):  # Assume header is already written
-            self.reload()
-            self.procedure.status = Procedure.FINISHED
-            # TODO: Correctly store and retrieve status
-        else:
-            for filename in self.data_filenames:
-                with open(filename, 'w') as f:
-                    if self.output_format == 'JSON':
-                        json.dump({self.formatter.key:{c:[] for c in self.procedure.DATA_COLUMNS}},f)
-                        # Need empty file for JSON, we dump everything all at once
-                        self._header_count = 0
-                    else:
-                        f.write(self.header())
-                        f.write(self.labels())
-            self._data = None
-
-    def __getstate__(self):
-        # Get all information needed to reconstruct procedure
-        self._parameters = self.procedure.parameter_values()
-        self._class = self.procedure.__class__.__name__
-        module = sys.modules[self.procedure.__module__]
-        self._package = module.__package__
-        self._module = module.__name__
-        self._file = module.__file__
-
-        state = self.__dict__.copy()
-        del state['procedure']
-        del state['procedure_class']
-        return state
->>>>>>> 95873fda
 
 
 
@@ -749,7 +580,6 @@
         """ Returns a Procedure object with the parameters as defined in the
         header text.
         """
-<<<<<<< HEAD
 
         header = header.split(CSVResults.LINE_BREAK)
         procedure_module = None
@@ -773,74 +603,6 @@
                 else:
                     parameters[partitioned_line[0]] = partitioned_line[2]
         return parameters, procedure_module, procedure_class
-=======
-        if procedure_class is not None:
-            procedure = procedure_class()
-        else:
-            procedure = None
-        if isinstance(header, str):
-            header = header.split(Results.LINE_BREAK)
-            procedure_module = None
-            parameters = {}
-            for line in header:
-                if line.startswith(Results.COMMENT):
-                    line = line[1:]  # Uncomment
-                else:
-                    raise ValueError("Parsing a header which contains "
-                                     "uncommented sections")
-                if line.startswith("Procedure"):
-                    regex = r"<(?:(?P<module>[^>]+)\.)?(?P<class>[^.>]+)>"
-                    search = re.search(regex, line)
-                    procedure_module = search.group("module")
-                    procedure_class = search.group("class")
-                elif line.startswith("\t"):
-                    separator = ": "
-                    partitioned_line = line[1:].partition(separator)
-                    if partitioned_line[1] != separator:
-                        raise Exception("Error partitioning header line %s." % line)
-                    else:
-                        parameters[partitioned_line[0]] = partitioned_line[2]
-
-        elif isinstance(header, dict):
-            # we loaded from json
-            parameters = header
-
-        if procedure is None:
-            if procedure_class is None:
-                raise ValueError("Header does not contain the Procedure class")
-            try:
-                procedure_module = import_module(procedure_module)
-                procedure_class = getattr(procedure_module, procedure_class)
-                procedure = procedure_class()
-            except ImportError:
-                procedure = UnknownProcedure(parameters)
-                log.warning("Unknown Procedure being used")
-
-        # Fill the procedure with the parameters found
-        for name, parameter in procedure.parameter_objects().items():
-            if parameter.name in parameters:
-                value = parameters[parameter.name]
-                setattr(procedure, name, value)
-            else:
-                log.warning(
-                    f"Parameter \"{parameter.name}\" not found when loading " +
-                    f"'{procedure_class}', setting default value")
-                setattr(procedure, name, parameter.default)
-
-        procedure.refresh_parameters()  # Enforce update of meta data
-
-        # Fill the procedure with the metadata found
-        for name, metadata in procedure.metadata_objects().items():
-            if metadata.name in parameters:
-                value = parameters[metadata.name]
-                setattr(procedure, name, value)
-
-                # Set the value in the metadata
-                metadata._value = value
-                metadata.evaluated = True
-
-        return procedure
->>>>>>> 95873fda
 
     @staticmethod
     def load(data_filename, procedure_class=None):
@@ -854,7 +616,6 @@
         with open(data_filename) as f:
             while not header_read:
                 line = f.readline()
-<<<<<<< HEAD
                 if line.startswith(CSVResults.COMMENT):
                     header += line.strip() + CSVResults.LINE_BREAK
                     header_count += 1
@@ -862,23 +623,6 @@
                     header_read = True
         procedure = CSVResults.parse_header(header[:-1], procedure_class)
         results = CSVResults(procedure, data_filename)
-=======
-                if line.startswith('{\n}'):
-                    #TODO untested
-                    header = json.loads(list(json.load(f).keys())[0])
-                    is_json = True
-                    header_read = True
-                elif line.startswith(Results.COMMENT):
-                    header += line.strip() + Results.LINE_BREAK
-                    header_count += 1
-                else:
-                    header_read = True
-        if is_json:
-            procedure = Results.parse_header(header, procedure_class)
-        else:
-            procedure = Results.parse_header(header[:-1], procedure_class)
-        results = Results(procedure, data_filename)
->>>>>>> 95873fda
         results._header_count = header_count
         return results
 
@@ -897,7 +641,6 @@
                 # Empty dataframe
 
         else:  # Concatenate additional data, if any, to already loaded data
-<<<<<<< HEAD
             skiprows = len(self._data) + self._header_count
             chunks = pd.read_csv(
                 self.data_filename,
@@ -917,37 +660,12 @@
                                            ignore_index=True)
             except Exception:
                 pass  # All data is up to date
-=======
-            if self.output_format == 'JSON':
-                self.reload()
-            else:
-                skiprows = len(self._data) + self._header_count
-                chunks = pd.read_csv(
-                    self.data_filename,
-                    comment=Results.COMMENT,
-                    header=0,
-                    names=self._data.columns,
-                    chunksize=Results.CHUNK_SIZE, skiprows=skiprows, iterator=True
-                )
-                try:
-                    tmp_frame = pd.concat(chunks, ignore_index=True)
-                    # only append new data if there is any
-                    # if no new data, tmp_frame dtype is object, which override's
-                    # self._data's original dtype - this can cause problems plotting
-                    # (e.g. if trying to plot int data on a log axis)
-                    if len(tmp_frame) > 0:
-                        self._data = pd.concat([self._data, tmp_frame],
-                                               ignore_index=True)
-                except Exception:
-                    pass  # All data is up to date
->>>>>>> 95873fda
         return self._data
 
     def reload(self):
         """ Performs a full reloading of the file data, neglecting
         any changes in the comments
         """
-<<<<<<< HEAD
         chunks = pd.read_csv(
             self.data_filename,
             comment=CSVResults.COMMENT,
@@ -958,55 +676,6 @@
             self._data = pd.concat(chunks, ignore_index=True)
         except Exception:
             self._data = chunks.read()
-=======
-        if self.output_format == 'JSON':
-            self.old_data = self._data
-            exit_condition = 5
-            success = False
-            i = 0
-            while not success and i < exit_condition:
-
-                try:
-                    with open(self.data_filename,'r') as f:
-                        if len(f.readlines()) != 0:
-                            f.seek(0)
-                            chunk = json.load(f)
-                        else:
-                            chunk = None
-                except json.decoder.JSONDecodeError:
-                    sleep(.1)
-                    print('Json data reload error. Probably thread conflict')
-                    chunk = None
-
-                i = i + 1
-
-                if chunk is not None:
-                    keys = list(chunk.keys())
-                    now = chunk[keys[0]]
-                    if len(keys) == 1:
-                        success = True
-
-            if chunk is not None:
-                keys = list(chunk.keys())
-                now = chunk[keys[0]]
-                if len(keys) != 1:
-                    raise ValueError(f'Trying to load a non-JSON file as a JSON file'
-                                     f'got {keys} in the chunk')
-                self._data = pd.DataFrame(now)
-            else:
-                self._data = pd.DataFrame(columns=self.procedure.DATA_COLUMNS)
-        else:
-            chunks = pd.read_csv(
-                self.data_filename,
-                comment=Results.COMMENT,
-                chunksize=Results.CHUNK_SIZE,
-                iterator=True
-            )
-            try:
-                self._data = pd.concat(chunks, ignore_index=True)
-            except Exception:
-                self._data = chunks.read()
->>>>>>> 95873fda
 
     def __repr__(self):
         return "<{}(filename='{}',procedure={},shape={})>".format(
@@ -1015,12 +684,6 @@
             self.data.shape
         )
 
-
-<<<<<<< HEAD
 class Results(CSVResults):
     def __init__(self,*args, **kwargs):
-        super(Results, self).__init__(*args, **kwargs)
-=======
-
-
->>>>>>> 95873fda
+        super(Results, self).__init__(*args, **kwargs)