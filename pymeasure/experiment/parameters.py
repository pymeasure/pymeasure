--- conflicted
+++ resolved
@@ -45,20 +45,13 @@
     """
 
     _type = None
-<<<<<<< HEAD
-=======
-
->>>>>>> c388b151
+
     def __init__(self, name, default=None, ui_class=None, group_by=None, group_condition=True):
         self.name = name
         self._value = default
         self.default = default
         self.ui_class = ui_class
-<<<<<<< HEAD
-        self._help_fields=[('units are', 'units'), 'default']
-=======
         self._help_fields = [('units are', 'units'), 'default']
->>>>>>> c388b151
 
         self.group_by = {}
         if isinstance(group_by, dict):
@@ -92,13 +85,9 @@
         This property returns a list of data to help formatting a command line
         interface interpreter, the list is composed of the following elements:
         - index 0: default value
-<<<<<<< HEAD
-        - index 1: List of value to format an help string, that is either, the name of the fields to be documented or a tuple with (helps_string, field)
-=======
         - index 1: List of value to format an help string, that is either,
         the name of the fields to be documented or a tuple with (helps_string,
         field)
->>>>>>> c388b151
         - index 2: type
         """
         return (self.default, self._help_fields, self._type)
@@ -130,10 +119,7 @@
     :param ui_class: A Qt class to use for the UI of this parameter
     """
     _type = int
-<<<<<<< HEAD
-=======
-
->>>>>>> c388b151
+
     def __init__(self, name, units=None, minimum=-1e9, maximum=1e9, **kwargs):
         super().__init__(name, **kwargs)
         self.units = units
@@ -181,6 +167,7 @@
         return "<{}(name={},value={},units={},default={})>".format(
             self.__class__.__name__, self.name, self._value, self.units, self.default)
 
+
 class BooleanParameter(Parameter):
     """ :class:`.Parameter` sub-class that uses the boolean type to
     store the value.
@@ -192,11 +179,7 @@
     :param ui_class: A Qt class to use for the UI of this parameter
     """
 
-<<<<<<< HEAD
-    _type = lambda inst, x: bool(eval(x))
-=======
     _type = lambda inst, x: bool(eval(x))  # noqa: E731, accept lambda definition
->>>>>>> c388b151
 
     @property
     def value(self):
@@ -239,10 +222,7 @@
     """
 
     _type = float
-<<<<<<< HEAD
-=======
-
->>>>>>> c388b151
+
     def __init__(self, name, units=None, minimum=-1e9, maximum=1e9,
                  decimals=15, **kwargs):
         super().__init__(name, **kwargs)
@@ -306,10 +286,7 @@
     """
 
     _type = eval
-<<<<<<< HEAD
-=======
-
->>>>>>> c388b151
+
     def __init__(self, name, length=3, units=None, **kwargs):
         super().__init__(name, **kwargs)
         self._length = length
