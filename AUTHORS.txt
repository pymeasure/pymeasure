Colin Jermain
Graham Rowlands
Minh-Hai Nguyen
Guen Prawiro-Atmodjo
Tim van Boxtel
Davide Spirito
Marcos Guimaraes
Ghislain Antony Vaillant
Ben Feinstein
Neal Reynolds
Christoph Buchner
Julian Dlugosch
Sylvain Karlen
Joseph Mittelstaedt
<<<<<<< HEAD
Troy Fox
=======
Vikram Sekar
>>>>>>> 7cbabe67
<|MERGE_RESOLUTION|>--- conflicted
+++ resolved
@@ -12,8 +12,5 @@
 Julian Dlugosch
 Sylvain Karlen
 Joseph Mittelstaedt
-<<<<<<< HEAD
 Troy Fox
-=======
-Vikram Sekar
->>>>>>> 7cbabe67
+Vikram Sekar