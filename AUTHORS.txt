Colin Jermain
Graham Rowlands
Minh-Hai Nguyen
Guen Prawiro-Atmodjo
Tim van Boxtel
Davide Spirito
Marcos Guimaraes
Ghislain Antony Vaillant
Ben Feinstein
Neal Reynolds
Christoph Buchner
Julian Dlugosch
Sylvain Karlen
Joseph Mittelstaedt
Troy Fox
Vikram Sekar
Casper Schippers
Sumatran Tiger
Michael Schneider
Dennis Feng
Stefano Pirotta
Moritz Jung
Richard Schlitz
Manuel Zahn
Mikhaël Myara
Domenic Prete
Mathieu Jeannin
Paul Goulain
John McMaster
Dominik Kriegner
Jonathan Larochelle
Dominic Caron
Mathieu Plante
Michele Sardo
Steven Siegl
Benjamin Klebel-Knobloch
Markus Röleke
Demetra Adrahtas
Dan McDonald
Hud Wahab
Nicola Corna
Robert Eckelmann
Sam Condon
Andreas Maeder
Bastian Leykauf
Matthew Delaney
Marco von Rosenberg
Jack Van Sambeek
JC Arbelbide
Florian Jünger
Benedikt Moneke
Asaf Yagoda
Fabio Garzetti
Daniel Schmeer
Mike Manno
David Sanchez Sanchez
Andres Ruz-Nieto
Carlos Martinez
Scott Candey
Tom Verbeure
Juraj Jašík
Max Herbold
Alexander Wichers
Ashok Bruno
Robert Roos
Sebastien Weber
Sebastian Neusch
<<<<<<< HEAD
Felix Thouin
=======
Ulrich Sauter
Guus Kuiper
Bernhard Lang
Armindo Pinto
Frank Wu
Heinz-Alexander Fütterer
Per-Olof Svensson
Karl Komierowski
Alec Vercruysse
Matthew Zenaldin
Canyon Clark
Connor Carr
Jannis Kleine-Schönepauck
Douwe den Blanken
Till Zürner
J. A. Wilcox
Nick James Kirkby
Konrad Gralher
David Ziliak
David Sun
>>>>>>> effdc608
<|MERGE_RESOLUTION|>--- conflicted
+++ resolved
@@ -65,9 +65,7 @@
 Robert Roos
 Sebastien Weber
 Sebastian Neusch
-<<<<<<< HEAD
 Felix Thouin
-=======
 Ulrich Sauter
 Guus Kuiper
 Bernhard Lang
@@ -87,5 +85,4 @@
 Nick James Kirkby
 Konrad Gralher
 David Ziliak
-David Sun
->>>>>>> effdc608
+David Sun