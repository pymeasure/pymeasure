--- conflicted
+++ resolved
@@ -20,12 +20,8 @@
 Dennis Feng
 Stefano Pirotta
 Moritz Jung
-<<<<<<< HEAD
 Riccardo Tinivella
-Mikhaël Myara
-=======
 Richard Schlitz
 Manuel Zahn
 Mikhaël Myara
-John McMaster
->>>>>>> 97f50af1
+John McMaster