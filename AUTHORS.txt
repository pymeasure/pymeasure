Colin Jermain
Graham Rowlands
Minh-Hai Nguyen
Guen Prawiro-Atmodjo
Tim van Boxtel
Davide Spirito
Marcos Guimaraes
Ghislain Antony Vaillant
Ben Feinstein
Neal Reynolds
Christoph Buchner
Julian Dlugosch
Sylvain Karlen
Joseph Mittelstaedt
<<<<<<< HEAD
Troy Fox
=======
Troy Fox
Vikram Sekar
>>>>>>> 4114450c
<|MERGE_RESOLUTION|>--- conflicted
+++ resolved
@@ -12,9 +12,5 @@
 Julian Dlugosch
 Sylvain Karlen
 Joseph Mittelstaedt
-<<<<<<< HEAD
 Troy Fox
-=======
-Troy Fox
-Vikram Sekar
->>>>>>> 4114450c
+Vikram Sekar