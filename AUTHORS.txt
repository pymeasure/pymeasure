--- conflicted
+++ resolved
@@ -58,9 +58,6 @@
 Carlos Martinez
 Scott Candey
 Tom Verbeure
-<<<<<<< HEAD
-Juraj Jašík
-=======
 Juraj Jašík
 Max Herbold
 Alexander Wichers
@@ -84,5 +81,4 @@
 Till Zürner
 J. A. Wilcox
 Nick James Kirkby
-Konrad Gralher
->>>>>>> 48466720
+Konrad Gralher