--- conflicted
+++ resolved
@@ -54,8 +54,5 @@
 Daniel Schmeer
 Mike Manno
 David Sanchez Sanchez
-<<<<<<< HEAD
 Andres Ruz-Nieto
-=======
-Carlos Martinez
->>>>>>> 21529cbf
+Carlos Martinez