--- conflicted
+++ resolved
@@ -66,14 +66,11 @@
 Sebastian Neusch
 Ulrich Sauter
 Guus Kuiper
-<<<<<<< HEAD
 Daniel Perales Rios
 Maël Le Blanc
-=======
 Armindo Pinto
 Frank Wu
 Heinz-Alexander Fütterer
 Per-Olof Svensson
 Karl Komierowski
 Alec Vercruysse
->>>>>>> 66157980
