Colin Jermain
Graham Rowlands
Minh-Hai Nguyen
Guen Prawiro-Atmodjo
Tim van Boxtel
Davide Spirito
Marcos Guimaraes
Ghislain Antony Vaillant
Ben Feinstein
Neal Reynolds
Christoph Buchner
Julian Dlugosch
Sylvain Karlen
Joseph Mittelstaedt
Troy Fox
Vikram Sekar
Casper Schippers
Sumatran Tiger
Michael Schneider
Dennis Feng
Stefano Pirotta
Moritz Jung
Richard Schlitz
Manuel Zahn
Mikhaël Myara
Domenic Prete
Mathieu Jeannin
Paul Goulain
John McMaster
Dominik Kriegner
Jonathan Larochelle
Dominic Caron
Mathieu Plante
Michele Sardo
Steven Siegl
Benjamin Klebel-Knobloch
Markus Röleke
Demetra Adrahtas
Dan McDonald
Hud Wahab
Nicola Corna
Robert Eckelmann
Sam Condon
Andreas Maeder
Bastian Leykauf
Matthew Delaney
Marco von Rosenberg
Jack Van Sambeek
JC Arbelbide
Florian Jünger
Benedikt Moneke
Asaf Yagoda
Fabio Garzetti
Daniel Schmeer
Mike Manno
David Sanchez Sanchez
Andres Ruz-Nieto
Carlos Martinez
Scott Candey
Tom Verbeure
Juraj Jašík
Max Herbold
Alexander Wichers
Ashok Bruno
Robert Roos
Sebastien Weber
Sebastian Neusch
Ulrich Sauter
Guus Kuiper
Daniel Perales Rios
Maël Le Blanc
Armindo Pinto
Frank Wu
Heinz-Alexander Fütterer
Per-Olof Svensson
Karl Komierowski
Alec Vercruysse
<<<<<<< HEAD

=======
Matthew Zenaldin
Canyon Clark
Connor Carr
Jannis Kleine-Schönepauck
Douwe den Blanken
Till Zürner
J. A. Wilcox
Nick James Kirkby
Konrad Gralher
David Ziliak
>>>>>>> 711a85ca
<|MERGE_RESOLUTION|>--- conflicted
+++ resolved
@@ -75,9 +75,8 @@
 Per-Olof Svensson
 Karl Komierowski
 Alec Vercruysse
-<<<<<<< HEAD
-
-=======
+Daniel Perales Rios
+Maël Le Blanc
 Matthew Zenaldin
 Canyon Clark
 Connor Carr
@@ -87,5 +86,4 @@
 J. A. Wilcox
 Nick James Kirkby
 Konrad Gralher
-David Ziliak
->>>>>>> 711a85ca
+David Ziliak