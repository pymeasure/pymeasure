#
# This file is part of the PyMeasure package.
#
# Copyright (c) 2013-2021 PyMeasure Developers
#
# Permission is hereby granted, free of charge, to any person obtaining a copy
# of this software and associated documentation files (the "Software"), to deal
# in the Software without restriction, including without limitation the rights
# to use, copy, modify, merge, publish, distribute, sublicense, and/or sell
# copies of the Software, and to permit persons to whom the Software is
# furnished to do so, subject to the following conditions:
#
# The above copyright notice and this permission notice shall be included in
# all copies or substantial portions of the Software.
#
# THE SOFTWARE IS PROVIDED "AS IS", WITHOUT WARRANTY OF ANY KIND, EXPRESS OR
# IMPLIED, INCLUDING BUT NOT LIMITED TO THE WARRANTIES OF MERCHANTABILITY,
# FITNESS FOR A PARTICULAR PURPOSE AND NONINFRINGEMENT. IN NO EVENT SHALL THE
# AUTHORS OR COPYRIGHT HOLDERS BE LIABLE FOR ANY CLAIM, DAMAGES OR OTHER
# LIABILITY, WHETHER IN AN ACTION OF CONTRACT, TORT OR OTHERWISE, ARISING FROM,
# OUT OF OR IN CONNECTION WITH THE SOFTWARE OR THE USE OR OTHER DEALINGS IN
# THE SOFTWARE.
#

import pytest

from pymeasure.experiment.parameters import Parameter
from pymeasure.experiment.parameters import IntegerParameter
from pymeasure.experiment.parameters import BooleanParameter
from pymeasure.experiment.parameters import FloatParameter
from pymeasure.experiment.parameters import ListParameter
from pymeasure.experiment.parameters import VectorParameter


def test_parameter_default():
    p = Parameter('Test', default=5)
    assert p.value == 5


def test_integer_units():
    p = IntegerParameter('Test', units='V')
    assert p.units == 'V'


def test_integer_value():
    p = IntegerParameter('Test', units='tests')
    with pytest.raises(ValueError):
        v = p.value  # not set
    with pytest.raises(ValueError):
        p.value = 'a'  # not an integer
    p.value = 0.5  # a float
    assert p.value == 0
    p.value = False  # a boolean
    assert p.value == 0
    p.value = 10
    assert p.value == 10
    p.value = '5'
    assert p.value == 5
    p.value = '11 tests'
    assert p.value == 11
    assert p.units == 'tests'
    with pytest.raises(ValueError):
        p.value = '31 incorrect units'  # not the correct units


def test_integer_bounds():
    p = IntegerParameter('Test', minimum=0, maximum=10)
    p.value = 10
    assert p.value == 10
    with pytest.raises(ValueError):
        p.value = 100  # above maximum
    with pytest.raises(ValueError):
        p.value = -100  # below minimum


def test_boolean_value():
    p = BooleanParameter('Test')
    with pytest.raises(ValueError):
        v = p.value  # not set
    with pytest.raises(ValueError):
        p.value = 'a'  # a string
<<<<<<< HEAD
    p.value = "True"
    assert p.value == True
    p.value = "False"
    assert p.value == False
    p.value = "true"
    assert p.value == True
    p.value = "false"
    assert p.value == False
    p.value = 10  # a number
=======
    with pytest.raises(ValueError):
        p.value = 10  # a number other than 0 or 1
    p.value = "True"
    assert p.value == True
    p.value = "False"
    assert p.value == False
    p.value = "true"
    assert p.value == True
    p.value = "false"
    assert p.value == False
    p.value = 1  # a number
>>>>>>> c32ad16b
    assert p.value == True
    p.value = 0  # zero
    assert p.value == False
    p.value = True
    assert p.value == True


def test_float_value():
    p = FloatParameter('Test', units='tests')
    with pytest.raises(ValueError):
        v = p.value  # not set
    with pytest.raises(ValueError):
        p.value = 'a'  # not a float
    p.value = False  # boolean
    assert p.value == 0.0
    p.value = 100
    assert p.value == 100.0
    p.value = '1.06'
    assert p.value == 1.06
    p.value = '11.3 tests'
    assert p.value == 11.3
    assert p.units == 'tests'
    with pytest.raises(ValueError):
        p.value = '31.3 incorrect units'  # not the correct units


def test_float_bounds():
    p = FloatParameter('Test', minimum=0.1, maximum=0.5)
    p.value = 0.3
    assert p.value == 0.3
    with pytest.raises(ValueError):
        p.value = 10  # above maximum
    with pytest.raises(ValueError):
        p.value = -10  # below minimum


def test_list_value():
    # TODO: check against setting the string version of the numeric choices
    p = ListParameter('Test', choices=[1, 2.2, 'three', 'and four'])
    p.value = 1
    assert p.value == 1
    p.value = 2.2
    assert p.value == 2.2
    p.value = 'three'
    assert p.value == 'three'
    p.value = 'and four'
    assert p.value == 'and four'
    with pytest.raises(ValueError):
        p.value = 5


def test_list_value_with_units():
    # TODO: check against setting the string version (with units) of the numeric choices
    p = ListParameter('Test', choices=[1, 2.2, 'three', 'and four'], units='tests')
    p.value = 'three tests'
    assert p.value == 'three'
    p.value = 'and four tests'
    assert p.value == 'and four'


def test_vector():
    p = VectorParameter('test', length=3, units='tests')
    p.value = [1, 2, 3]
    assert p.value == [1, 2, 3]
    p.value = '[4, 5, 6]'
    assert p.value == [4, 5, 6]
    p.value = '[7, 8, 9] tests'
    assert p.value == [7, 8, 9]
    with pytest.raises(ValueError):
        p.value = '[0, 1, 2] wrong unit'
    with pytest.raises(ValueError):
        p.value = [1, 2]
    with pytest.raises(ValueError):
        p.value = ['a', 'b']
    with pytest.raises(ValueError):
        p.value = '0, 1, 2'


# TODO: Add tests for Measurable<|MERGE_RESOLUTION|>--- conflicted
+++ resolved
@@ -79,17 +79,6 @@
         v = p.value  # not set
     with pytest.raises(ValueError):
         p.value = 'a'  # a string
-<<<<<<< HEAD
-    p.value = "True"
-    assert p.value == True
-    p.value = "False"
-    assert p.value == False
-    p.value = "true"
-    assert p.value == True
-    p.value = "false"
-    assert p.value == False
-    p.value = 10  # a number
-=======
     with pytest.raises(ValueError):
         p.value = 10  # a number other than 0 or 1
     p.value = "True"
@@ -101,7 +90,6 @@
     p.value = "false"
     assert p.value == False
     p.value = 1  # a number
->>>>>>> c32ad16b
     assert p.value == True
     p.value = 0  # zero
     assert p.value == False
