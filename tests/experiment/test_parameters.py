#
# This file is part of the PyMeasure package.
#
# Copyright (c) 2013-2021 PyMeasure Developers
#
# Permission is hereby granted, free of charge, to any person obtaining a copy
# of this software and associated documentation files (the "Software"), to deal
# in the Software without restriction, including without limitation the rights
# to use, copy, modify, merge, publish, distribute, sublicense, and/or sell
# copies of the Software, and to permit persons to whom the Software is
# furnished to do so, subject to the following conditions:
#
# The above copyright notice and this permission notice shall be included in
# all copies or substantial portions of the Software.
#
# THE SOFTWARE IS PROVIDED "AS IS", WITHOUT WARRANTY OF ANY KIND, EXPRESS OR
# IMPLIED, INCLUDING BUT NOT LIMITED TO THE WARRANTIES OF MERCHANTABILITY,
# FITNESS FOR A PARTICULAR PURPOSE AND NONINFRINGEMENT. IN NO EVENT SHALL THE
# AUTHORS OR COPYRIGHT HOLDERS BE LIABLE FOR ANY CLAIM, DAMAGES OR OTHER
# LIABILITY, WHETHER IN AN ACTION OF CONTRACT, TORT OR OTHERWISE, ARISING FROM,
# OUT OF OR IN CONNECTION WITH THE SOFTWARE OR THE USE OR OTHER DEALINGS IN
# THE SOFTWARE.
#

import pytest

from pymeasure.experiment.parameters import Parameter
from pymeasure.experiment.parameters import IntegerParameter
from pymeasure.experiment.parameters import BooleanParameter
from pymeasure.experiment.parameters import FloatParameter
from pymeasure.experiment.parameters import ListParameter
from pymeasure.experiment.parameters import VectorParameter


def test_parameter_default():
    p = Parameter('Test', default=5)
    assert p.value == 5
    assert p.cli_args[0] == 5
    assert p.cli_args[1] == [('units are', 'units'), 'default']


def test_integer_units():
    p = IntegerParameter('Test', units='V')
    assert p.units == 'V'
    assert p.cli_args[0] == None
    assert p.cli_args[1] == [('units are', 'units'), 'default', 'minimum', 'maximum']

def test_integer_value():
    p = IntegerParameter('Test', units='tests')
    with pytest.raises(ValueError):
        _ = p.value  # not set
    with pytest.raises(ValueError):
        p.value = 'a'  # not an integer
    p.value = 0.5  # a float
    assert p.value == 0
    p.value = False  # a boolean
    assert p.value == 0
    p.value = 10
    assert p.value == 10
    p.value = '5'
    assert p.value == 5
    p.value = '11 tests'
    assert p.value == 11
    assert p.units == 'tests'
    with pytest.raises(ValueError):
        p.value = '31 incorrect units'  # not the correct units


def test_integer_bounds():
    p = IntegerParameter('Test', minimum=0, maximum=10)
    p.value = 10
    assert p.value == 10
    with pytest.raises(ValueError):
        p.value = 100  # above maximum
    with pytest.raises(ValueError):
        p.value = -100  # below minimum


def test_boolean_value():
    p = BooleanParameter('Test')
    with pytest.raises(ValueError):
        _ = p.value  # not set
    with pytest.raises(ValueError):
        p.value = 'a'  # a string
    with pytest.raises(ValueError):
        p.value = 10  # a number other than 0 or 1
    p.value = "True"
    assert p.value is True
    p.value = "False"
    assert p.value is False
    p.value = "true"
    assert p.value is True
    p.value = "false"
    assert p.value is False
    p.value = 1  # a number
    assert p.value is True
    p.value = 0  # zero
    assert p.value is False
    p.value = True
<<<<<<< HEAD
    assert p.value == True
=======
    assert p.value is True
>>>>>>> 33ae157c
    assert p.cli_args[0] == None
    assert p.cli_args[1] == [('units are', 'units'), 'default']


def test_float_value():
    p = FloatParameter('Test', units='tests')
    with pytest.raises(ValueError):
        _ = p.value  # not set
    with pytest.raises(ValueError):
        p.value = 'a'  # not a float
    p.value = False  # boolean
    assert p.value == 0.0
    p.value = 100
    assert p.value == 100.0
    p.value = '1.06'
    assert p.value == 1.06
    p.value = '11.3 tests'
    assert p.value == 11.3
    assert p.units == 'tests'
    with pytest.raises(ValueError):
        p.value = '31.3 incorrect units'  # not the correct units
    assert p.cli_args[0] == None
    assert p.cli_args[1] == [('units are', 'units'), 'default', 'decimals']


def test_float_bounds():
    p = FloatParameter('Test', minimum=0.1, maximum=0.5)
    p.value = 0.3
    assert p.value == 0.3
    with pytest.raises(ValueError):
        p.value = 10  # above maximum
    with pytest.raises(ValueError):
        p.value = -10  # below minimum


def test_list_string():
    # make sure string representation of choices is unique
    with pytest.raises(ValueError):
        _ = ListParameter('Test', choices=[1, '1'])


def test_list_value():
    p = ListParameter('Test', choices=[1, 2.2, 'three', 'and four'])
    p.value = 1
    assert p.value == 1
    p.value = 2.2
    assert p.value == 2.2
    p.value = '1'  # reading from file
    assert p.value == 1
    p.value = '2.2'  # reading from file
    assert p.value == 2.2
    p.value = 'three'
    assert p.value == 'three'
    p.value = 'and four'
    assert p.value == 'and four'
    with pytest.raises(ValueError):
        p.value = 5
    assert p.cli_args[0] == None
    assert p.cli_args[1] == [('units are', 'units'), 'default', ('choices are', 'choices')]


def test_list_value_with_units():
    p = ListParameter(
        'Test', choices=[1, 2.2, 'three', 'and four'],
        units='tests')
    p.value = '1 tests'
    assert p.value == 1
    p.value = '2.2 tests'
    assert p.value == 2.2
    p.value = 'three tests'
    assert p.value == 'three'
    p.value = 'and four tests'
    assert p.value == 'and four'
    assert p.cli_args[0] == None
    assert p.cli_args[1] == [('units are', 'units'), 'default', ('choices are', 'choices')]


def test_list_order():
    p = ListParameter('Test', choices=[1, 2.2, 'three', 'and four'])
    # check if order is preserved, choices are internally stored as dict
    assert p.choices == (1, 2.2, 'three', 'and four')
    assert p.cli_args[0] == None
    assert p.cli_args[1] == [('units are', 'units'), 'default', ('choices are', 'choices')]


def test_vector():
    p = VectorParameter('test', length=3, units='tests')
    p.value = [1, 2, 3]
    assert p.value == [1, 2, 3]
    p.value = '[4, 5, 6]'
    assert p.value == [4, 5, 6]
    p.value = '[7, 8, 9] tests'
    assert p.value == [7, 8, 9]
    with pytest.raises(ValueError):
        p.value = '[0, 1, 2] wrong unit'
    with pytest.raises(ValueError):
        p.value = [1, 2]
    with pytest.raises(ValueError):
        p.value = ['a', 'b']
    with pytest.raises(ValueError):
        p.value = '0, 1, 2'

    assert p.cli_args[0] == None
    assert p.cli_args[1] == [('units are', 'units'), 'default', '_length']

# TODO: Add tests for Measurable<|MERGE_RESOLUTION|>--- conflicted
+++ resolved
@@ -97,11 +97,7 @@
     p.value = 0  # zero
     assert p.value is False
     p.value = True
-<<<<<<< HEAD
-    assert p.value == True
-=======
-    assert p.value is True
->>>>>>> 33ae157c
+    assert p.value is True
     assert p.cli_args[0] == None
     assert p.cli_args[1] == [('units are', 'units'), 'default']
 
