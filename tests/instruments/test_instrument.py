--- conflicted
+++ resolved
@@ -244,10 +244,7 @@
     fake.x = 2
     assert fake.read() == 'OUT 1'
 
-<<<<<<< HEAD
-=======
-
->>>>>>> f7cf0669
+
 @pytest.mark.parametrize("dynamic", [False, True])
 def test_control_multivalue(dynamic):
     class Fake(FakeInstrument):
@@ -281,71 +278,6 @@
     fake.x = given
     assert fake.x == expected
 
-<<<<<<< HEAD
-def test_instrument_dynamic_parameter():
-    class GenericInstrument(FakeInstrument):
-        fake_ctrl = Instrument.control(
-            ":PARAM?;", ":PARAM %e Hz;",
-            """ A property that represents ...
-            """,
-            validator=strict_range,
-            values=(1, 10),
-            dynamic = True
-        )
-        fake_setting = Instrument.setting(
-            ":PARAM1 %e Hz;",
-            """ A property that represents ...
-            """,
-            validator=strict_range,
-            values=(1, 10),
-            dynamic = True
-        )
-        fake_measurement = Instrument.measurement(
-            "",
-            """ A property that represents ...
-            """,
-            values={'X': 1, 'Y': 2, 'Z': 3},
-            map_values = True,
-            dynamic = True
-        )
-    class SpecificInstrument1(GenericInstrument):
-        fake_ctrl_values = (1, 10) # Set values parameter for SpecificInstrument1
-        fake_setting_values = (1, 10) # Set values parameter for SpecificInstrument1
-        fake_measurement_values={'X': 1, 'Y': 2, 'Z': 3} # Set values parameter for SpecificInstrument1
-
-    class SpecificInstrument2(GenericInstrument):
-        fake_ctrl_values = (10, 20) # Set values parameter for SpecificInstrument2
-        fake_setting_values = (10, 20) # Set values parameter for SpecificInstrument2
-        fake_measurement_values={'X': 4, 'Y': 5, 'Z': 6} # Set values parameter for SpecificInstrument2
-    
-    s1 = SpecificInstrument1()
-    s2 = SpecificInstrument2()
-    
-    s2.fake_ctrl = 15
-    with pytest.raises(ValueError) as e_info:
-        s1.fake_ctrl = 15
-
-    s2.fake_setting = 15
-    with pytest.raises(ValueError) as e_info:
-        s1.fake_setting = 15
-
-    s1.read()
-    s2.read()
-    s1.write('1')
-    s2.write('4')
-    assert s1.fake_measurement == 'X'
-    assert s2.fake_measurement == 'X'
-
-    s1.fake_ctrl_validator=truncated_range # Try truncated range
-    with pytest.raises(AttributeError) as e_info:
-        # Reading a special variable is not allowed
-        s1.fake_ctrl_validator
-        
-    s1.fake_ctrl = 15
-    s1.fake_ctrl_validator=strict_range # Back to strict_range
-    with pytest.raises(ValueError) as e_info:
-        s1.fake_ctrl = 15
-=======
 
 class GenericInstrument(FakeInstrument):
     #  Use truncated_range as this easily lets us test for the range boundaries
@@ -459,5 +391,4 @@
 def test_dynamic_property_reading_special_attributes_forbidden():
     generic = GenericInstrument()
     with pytest.raises(AttributeError):
-        generic.fake_ctrl_validator
->>>>>>> f7cf0669
+        generic.fake_ctrl_validator