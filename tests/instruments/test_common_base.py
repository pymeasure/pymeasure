--- conflicted
+++ resolved
@@ -22,11 +22,8 @@
 # THE SOFTWARE.
 #
 
-<<<<<<< HEAD
 import numpy as np
-=======
 import logging
->>>>>>> dbaf4bb3
 
 import pytest
 
@@ -399,15 +396,10 @@
 def test_control_check_get_errors(fake, caplog):
     def checking():
         fake.error = True
-<<<<<<< HEAD
-
-    fake.check_errors = checking
-    fake.fake_ctrl
-=======
         return [(7, "some error")]
+
     fake.check_get_errors = checking
     fake.fake_ctrl_errors
->>>>>>> dbaf4bb3
     assert fake.error is True
     assert caplog.record_tuples[-1] == (
         "pymeasure.instruments.common_base",
@@ -420,6 +412,7 @@
     def checking():
         fake.error = True
         return [15, (19, "x")]
+
     fake.check_get_errors = checking
     fake.fake_ctrl_errors
     assert caplog.record_tuples[-1] == (
@@ -435,7 +428,8 @@
     assert caplog.record_tuples[-1] == (
         "pymeasure.instruments.common_base",
         logging.ERROR,
-        "Exception raised while getting a property with the command 'ge': 'Implement it in a subclass.'."  # noqa: E501
+        "Exception raised while getting a property with the command"
+        " 'ge': 'Implement it in a subclass.'."  # noqa: E501
     )
 
 
@@ -447,15 +441,10 @@
 def test_control_check_set_errors(fake, caplog):
     def checking():
         fake.error = True
-<<<<<<< HEAD
-
-    fake.check_errors = checking
-    fake.fake_ctrl = 7
-=======
         return [(7, "Error!")]
+
     fake.check_set_errors = checking
     fake.fake_ctrl_errors = 7
->>>>>>> dbaf4bb3
     assert fake.error is True
     assert caplog.record_tuples[-1] == (
         "pymeasure.instruments.common_base",
@@ -470,7 +459,8 @@
     assert caplog.record_tuples[-1] == (
         "pymeasure.instruments.common_base",
         logging.ERROR,
-        "Exception raised while setting a property with the command 'se 7': 'Implement it in a subclass.'."  # noqa: E501
+        "Exception raised while setting a property with the command 'se 7': "
+        "'Implement it in a subclass.'."  # noqa: E501
     )
 
 
