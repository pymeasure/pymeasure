--- conflicted
+++ resolved
@@ -1,14 +1,5 @@
 [aliases]
 test=pytest
-<<<<<<< HEAD
-[versioneer]
-VCS = git
-style = pep440
-versionfile_source = pymeasure/_version.py
-versionfile_build = pymeasure/_version.py
-tag_prefix =
-parentdir_prefix =
-=======
 
 [flake8]
 exclude = .git,__pycache__,docs/conf.py,build,dist
@@ -17,4 +8,10 @@
 max-complexity = 15
 per-file-ignores =
     __init__.py:F401
->>>>>>> f90ff599
+[versioneer]
+VCS = git
+style = pep440
+versionfile_source = pymeasure/_version.py
+versionfile_build = pymeasure/_version.py
+tag_prefix =
+parentdir_prefix =