<<<<<<< HEAD
[aliases]
test=pytest
[versioneer]
VCS = git
style = pep440
versionfile_source = pymeasure/_version.py
versionfile_build = pymeasure/_version.py
tag_prefix =
parentdir_prefix =
=======
[metadata]
name = PyMeasure
# version is dynamically generated with setuptools_scm
url = https://github.com/pymeasure/pymeasure
author = PyMeasure Developers
description = Scientific measurement library for instruments, experiments, and live-plotting
long_description = file: README.rst, CHANGES.rst
long_description_content_type = text/x-rst
keywords = measure, instrument, experiment control, automate, graph, plot
license = MIT
license_files = LICENSE.txt
classifiers =
    Development Status :: 4 - Beta
    Intended Audience :: Science/Research
    License :: OSI Approved :: MIT License
    Operating System :: MacOS
    Operating System :: Microsoft :: Windows
    Operating System :: POSIX
    Operating System :: Unix
    Programming Language :: Python :: 3 :: Only
    Programming Language :: Python :: 3.7
    Programming Language :: Python :: 3.8
    Programming Language :: Python :: 3.9
    Programming Language :: Python :: 3.10
    Topic :: Scientific/Engineering

[options]
packages = find:
install_requires =
    numpy >= 1.6.1
    pandas >= 0.14
    pyvisa >= 1.8
    pyserial >= 2.7
    pyqtgraph >= 0.9.10
    importlib-metadata; python_version<"3.8"

[options.extras_require]
tcp =
    pyzmq>=16.0.2
    cloudpickle>=0.3.1
python-vxi11 = python-vxi11>=0.9
tests =
    pytest >= 2.9.1
    pytest-qt >= 2.4.0  # install pyqt or pyside manually as desired
    pyvisa-sim >= 0.4.0
>>>>>>> 8745d65d

[flake8]
exclude = .git,__pycache__,docs/conf.py,build,dist
# The GitHub editor is 127 chars wide, maybe reduce this to 100 later
max-line-length = 100
max-complexity = 15
per-file-ignores =
    __init__.py:F401<|MERGE_RESOLUTION|>--- conflicted
+++ resolved
@@ -1,14 +1,3 @@
-<<<<<<< HEAD
-[aliases]
-test=pytest
-[versioneer]
-VCS = git
-style = pep440
-versionfile_source = pymeasure/_version.py
-versionfile_build = pymeasure/_version.py
-tag_prefix =
-parentdir_prefix =
-=======
 [metadata]
 name = PyMeasure
 # version is dynamically generated with setuptools_scm
@@ -54,7 +43,6 @@
     pytest >= 2.9.1
     pytest-qt >= 2.4.0  # install pyqt or pyside manually as desired
     pyvisa-sim >= 0.4.0
->>>>>>> 8745d65d
 
 [flake8]
 exclude = .git,__pycache__,docs/conf.py,build,dist
