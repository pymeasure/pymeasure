[aliases]
test=pytest
<<<<<<< HEAD
[versioneer]
VCS = git
style = pep440
versionfile_source = pymeasure/_version.py
versionfile_build = pymeasure/_version.py
tag_prefix =
parentdir_prefix =
=======

[flake8]
exclude = .git,__pycache__,docs/conf.py,build,dist
# The GitHub editor is 127 chars wide, maybe reduce this to 100 later
max-line-length = 100
max-complexity = 15
per-file-ignores =
    __init__.py:F401
>>>>>>> f90ff599
<|MERGE_RESOLUTION|>--- conflicted
+++ resolved
@@ -1,6 +1,5 @@
 [aliases]
 test=pytest
-<<<<<<< HEAD
 [versioneer]
 VCS = git
 style = pep440
@@ -8,7 +7,6 @@
 versionfile_build = pymeasure/_version.py
 tag_prefix =
 parentdir_prefix =
-=======
 
 [flake8]
 exclude = .git,__pycache__,docs/conf.py,build,dist
@@ -16,5 +14,4 @@
 max-line-length = 100
 max-complexity = 15
 per-file-ignores =
-    __init__.py:F401
->>>>>>> f90ff599
+    __init__.py:F401