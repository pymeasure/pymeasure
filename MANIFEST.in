--- conflicted
+++ resolved
@@ -1,11 +1,5 @@
 # Files get pulled from Git repo by setuptools_scm, we only have to exclude what we don't want
 prune docs/_build
-<<<<<<< HEAD
-recursive-exclude * __pycache__
-recursive-exclude * *.pycinclude versioneer.py
-include pymeasure/_version.py
-=======
 prune .github
 exclude .gitignore
-exclude .readthedocs.yml
->>>>>>> 8745d65d
+exclude .readthedocs.yml