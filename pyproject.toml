[build-system]
requires = ["setuptools>=45", "wheel", "setuptools_scm>=8.1.0"]
build-backend = "setuptools.build_meta"

<<<<<<< HEAD
[tool.ruff.lint]
select = ["E"]
line-length = 100
=======
[project]
name = "PyMeasure"
dynamic = ["version", "readme"]
authors = [
    {name = "PyMeasure Developers"}
]
description = "Scientific measurement library for instruments, experiments, and live-plotting"
requires-python = ">=3.8"
keywords = ["measure", "instrument", "experiment control", "automate", "graph", "plot"]
license = {text = "MIT"}
classifiers = [
    "Development Status :: 4 - Beta",
    "Intended Audience :: Science/Research",
    "License :: OSI Approved :: MIT License",
    "Operating System :: MacOS",
    "Operating System :: Microsoft :: Windows",
    "Operating System :: POSIX",
    "Operating System :: Unix",
    "Programming Language :: Python :: 3 :: Only",
    "Programming Language :: Python :: 3.8",
    "Programming Language :: Python :: 3.9",
    "Programming Language :: Python :: 3.10",
    "Programming Language :: Python :: 3.11",
    "Programming Language :: Python :: 3.12",
    "Topic :: Scientific/Engineering",
]
dependencies = [
    "numpy>=1.6.1,<3",
    "pandas>=0.14,<3",
    "pint",
    "pyvisa>=1.9",
    "pyserial>=2.7",
    "pyqtgraph>=0.12",
]

[project.optional-dependencies]
tcp = [
    "pyzmq>=16.0.2",
    "cloudpickle>=0.3.1",
]
python-vxi11 = [
    "python-vxi11>=0.9",
]
tests = [
    "pytest>=3.3.0",
    "pytest-cov>=4.1.0",
    "pytest-qt>=2.4.0",
    "pyvisa-sim>=0.4.0",
]
# install pyqt or pyside manually as desired
docs = [
    "sphinx>=5.0.0",
    "sphinx_rtd_theme>=1.1.0",
]

[project.urls]
Repository = "https://github.com/pymeasure/pymeasure"
Issues = "https://github.com/pymeasure/pymeasure/issues"
Documentation = "https://pymeasure.readthedocs.io"

[tool.setuptools]
packages = ["pymeasure"]
license-files = ["LICENSE.txt"]

[tool.setuptools.dynamic]
readme = {file = ["README.rst", "CHANGES.rst"]}
>>>>>>> 35122c31

[tool.setuptools_scm]
# write_to = "pymeasure/_version.py"

#[tool.flake8]
## See .flake8, as it does not support pyproject.toml

[tool.black]
line-length = 100

[tool.isort]
profile = "black"<|MERGE_RESOLUTION|>--- conflicted
+++ resolved
@@ -2,11 +2,11 @@
 requires = ["setuptools>=45", "wheel", "setuptools_scm>=8.1.0"]
 build-backend = "setuptools.build_meta"
 
-<<<<<<< HEAD
+
 [tool.ruff.lint]
 select = ["E"]
 line-length = 100
-=======
+
 [project]
 name = "PyMeasure"
 dynamic = ["version", "readme"]
@@ -73,7 +73,6 @@
 
 [tool.setuptools.dynamic]
 readme = {file = ["README.rst", "CHANGES.rst"]}
->>>>>>> 35122c31
 
 [tool.setuptools_scm]
 # write_to = "pymeasure/_version.py"
