#
# This file is part of the PyMeasure package.
#
# Copyright (c) 2013-2022 PyMeasure Developers
#
# Permission is hereby granted, free of charge, to any person obtaining a copy
# of this software and associated documentation files (the "Software"), to deal
# in the Software without restriction, including without limitation the rights
# to use, copy, modify, merge, publish, distribute, sublicense, and/or sell
# copies of the Software, and to permit persons to whom the Software is
# furnished to do so, subject to the following conditions:
#
# The above copyright notice and this permission notice shall be included in
# all copies or substantial portions of the Software.
#
# THE SOFTWARE IS PROVIDED "AS IS", WITHOUT WARRANTY OF ANY KIND, EXPRESS OR
# IMPLIED, INCLUDING BUT NOT LIMITED TO THE WARRANTIES OF MERCHANTABILITY,
# FITNESS FOR A PARTICULAR PURPOSE AND NONINFRINGEMENT. IN NO EVENT SHALL THE
# AUTHORS OR COPYRIGHT HOLDERS BE LIABLE FOR ANY CLAIM, DAMAGES OR OTHER
# LIABILITY, WHETHER IN AN ACTION OF CONTRACT, TORT OR OTHERWISE, ARISING FROM,
# OUT OF OR IN CONNECTION WITH THE SOFTWARE OR THE USE OR OTHER DEALINGS IN
# THE SOFTWARE.
#


from setuptools import setup, find_packages

import versioneer

setup(
    name='PyMeasure',
<<<<<<< HEAD
    version=versioneer.get_version(),
    cmdclass=versioneer.get_cmdclass(),
=======
    version='0.10.0',
>>>>>>> 580c33bf
    author='PyMeasure Developers',
    packages=find_packages(),
    scripts=[],
    url='https://github.com/pymeasure/pymeasure',
    download_url='https://github.com/pymeasure/pymeasure/tarball/v0.10.0',
    license='MIT License',
    description='Scientific measurement library for instruments, experiments, and live-plotting',
    long_description=open('README.rst').read() + "\n\n" + open('CHANGES.txt').read(),
    long_description_content_type='text/x-rst',
    install_requires=[
        "numpy >= 1.6.1",
        "pandas >= 0.14",
        "pyvisa >= 1.8",
        "pyserial >= 2.7",
        "pyqtgraph >= 0.9.10"
    ],
    extras_require={
        'matplotlib': ['matplotlib >= 2.0.2'],
        'tcp': [
            'pyzmq >= 16.0.2',
            'cloudpickle >= 0.3.1'
        ],
        'python-vxi11': ['python-vxi11 >= 0.9']
    },
    setup_requires=[
        'pytest-runner'
    ],
    tests_require=[
        'pytest >= 2.9.1',
        'pytest-qt >= 2.4.0',
        'pyvisa-sim >= 0.4.0',
    ],
    classifiers=[
        "Development Status :: 4 - Beta",
        "Intended Audience :: Science/Research",
        "License :: OSI Approved :: MIT License",
        "Operating System :: MacOS",
        "Operating System :: Microsoft :: Windows",
        "Operating System :: POSIX",
        "Operating System :: Unix",
        "Programming Language :: Python :: 3 :: Only",
        "Programming Language :: Python :: 3.7",
        "Programming Language :: Python :: 3.8",
        "Programming Language :: Python :: 3.9",
        "Programming Language :: Python :: 3.10",
        "Topic :: Scientific/Engineering",
    ],
    keywords="measure instrument experiment control automate graph plot"
)<|MERGE_RESOLUTION|>--- conflicted
+++ resolved
@@ -29,12 +29,8 @@
 
 setup(
     name='PyMeasure',
-<<<<<<< HEAD
     version=versioneer.get_version(),
     cmdclass=versioneer.get_cmdclass(),
-=======
-    version='0.10.0',
->>>>>>> 580c33bf
     author='PyMeasure Developers',
     packages=find_packages(),
     scripts=[],
