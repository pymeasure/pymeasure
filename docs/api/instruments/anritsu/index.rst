.. module:: pymeasure.instruments.anritsu

#######
Anritsu
#######

This section contains specific documentation on the Anritsu instruments that are implemented. If you are interested in an instrument not included, please consider :doc:`adding the instrument </dev/adding_instruments>`.

.. toctree::
   :maxdepth: 2

   anritsuMG3692C
   anritsuMS9710C
<<<<<<< HEAD
   anritsuMS2830A
=======
   anritsuMS9740A 
>>>>>>> c37d9ac5
<|MERGE_RESOLUTION|>--- conflicted
+++ resolved
@@ -11,8 +11,5 @@
 
    anritsuMG3692C
    anritsuMS9710C
-<<<<<<< HEAD
-   anritsuMS2830A
-=======
    anritsuMS9740A 
->>>>>>> c37d9ac5
+   anritsuMS2830A