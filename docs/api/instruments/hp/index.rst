--- conflicted
+++ resolved
@@ -13,8 +13,4 @@
    hp34401A
    hp3478A
    hp8116A
-<<<<<<< HEAD
    hpD4000A
-=======
-   hpD4000A
->>>>>>> a5ab89b5
