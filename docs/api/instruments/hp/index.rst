.. module:: pymeasure.instruments.hp

###############
Hewlett Packard
###############

This section contains specific documentation on the Hewlett Packard instruments that are implemented. If you are interested in an instrument not included, please consider :doc:`adding the instrument </dev/adding_instruments>`.

.. toctree::
   :maxdepth: 2

   hp33120A
   hp34401A
<<<<<<< HEAD
   hpD4000A
=======
   hp3478A
>>>>>>> 632b02a9
<|MERGE_RESOLUTION|>--- conflicted
+++ resolved
@@ -11,8 +11,5 @@
 
    hp33120A
    hp34401A
-<<<<<<< HEAD
+   hp3478A
    hpD4000A
-=======
-   hp3478A
->>>>>>> 632b02a9
