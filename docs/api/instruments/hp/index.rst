.. module:: pymeasure.instruments.hp

###############
Hewlett Packard
###############

This section contains specific documentation on the Hewlett Packard instruments that are implemented. If you are interested in an instrument not included, please consider :doc:`adding the instrument </dev/adding_instruments/index>`.

.. toctree::
   :maxdepth: 2

   hp33120A
   hp34401A
   hp3437A
   hp3478A
   hp8116A
   hp856xx
   hp8657B
<<<<<<< HEAD
   hp437B
=======
   hp11713A
>>>>>>> 420ec3e5
   hplegacyinstrument
   hpsystempsu<|MERGE_RESOLUTION|>--- conflicted
+++ resolved
@@ -16,10 +16,7 @@
    hp8116A
    hp856xx
    hp8657B
-<<<<<<< HEAD
+   hp11713A
    hp437B
-=======
-   hp11713A
->>>>>>> 420ec3e5
    hplegacyinstrument
    hpsystempsu