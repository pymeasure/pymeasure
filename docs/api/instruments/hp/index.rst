--- conflicted
+++ resolved
@@ -12,8 +12,5 @@
    hp33120A
    hp34401A
    hp3478A
-<<<<<<< HEAD
+   hp8116A
    hpD4000A
-=======
-   hp8116A
->>>>>>> ca3a5668
