--- conflicted
+++ resolved
@@ -9,11 +9,7 @@
 .. toctree::
    :maxdepth: 2
 
-<<<<<<< HEAD
    thorlabspm100usb
    thorlabsdll
    thorlabspm
-=======
-   thorlabsChrolis
-   thorlabspm100usb
->>>>>>> e00c275e
+   thorlabsChrolis