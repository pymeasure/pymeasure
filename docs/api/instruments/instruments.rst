--- conflicted
+++ resolved
@@ -5,13 +5,6 @@
 .. autoclass:: pymeasure.instruments.Instrument
     :members:
 
-<<<<<<< HEAD
-.. autoclass:: pymeasure.instruments.instrument.DynamicProperty
-    :members:
-
-.. autoclass:: pymeasure.instruments.Mock
-=======
 .. autoclass:: pymeasure.instruments.SwissArmyFake
->>>>>>> 9f265683
     :members:
     :show-inheritance: