.. module:: pymeasure.instruments.agilent

#######
Agilent
#######

This section contains specific documentation on the Agilent instruments that are implemented. If you are interested in an instrument not included, please consider :doc:`adding the instrument </dev/adding_instruments>`.

.. toctree::
   :maxdepth: 2

   agilent8257D
   agilent8722ES
   agilentE4408B
<<<<<<< HEAD
   agilentE4980
=======
   Agilent34410A
>>>>>>> b46c1169
<|MERGE_RESOLUTION|>--- conflicted
+++ resolved
@@ -12,8 +12,5 @@
    agilent8257D
    agilent8722ES
    agilentE4408B
-<<<<<<< HEAD
    agilentE4980
-=======
-   Agilent34410A
->>>>>>> b46c1169
+   agilent34410A