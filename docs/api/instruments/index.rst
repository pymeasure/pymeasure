.. module:: pymeasure.instruments

#####################
pymeasure.instruments
#####################

This section contains documentation on the instrument classes.

.. toctree::
   :maxdepth: 2

   instruments
   validators
   comedi
   resources
<<<<<<< HEAD
   rf_signal_generator
=======
   spectrum_analyzer
>>>>>>> 97050b28

Instruments by manufacturer:

.. toctree::
   :maxdepth: 2

   advantest/index
   agilent/index
   ametek/index
   ami/index
   anapico/index
   anritsu/index
   attocube/index
   danfysik/index
   deltaelektronica/index
   fwbell/index
   hp/index
   keithley/index
   keysight/index
   lakeshore/index
   newport/index
   ni/index
   oxfordinstruments/index
   parker/index
   razorbill/index
   rohde_schwarz/index
   signalrecovery/index
   srs/index
   tektronix/index
   thorlabs/index
   yokogawa/index<|MERGE_RESOLUTION|>--- conflicted
+++ resolved
@@ -13,11 +13,8 @@
    validators
    comedi
    resources
-<<<<<<< HEAD
+   spectrum_analyzer
    rf_signal_generator
-=======
-   spectrum_analyzer
->>>>>>> 97050b28
 
 Instruments by manufacturer:
 
