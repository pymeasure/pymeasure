--- conflicted
+++ resolved
@@ -43,11 +43,8 @@
    oxfordinstruments/index
    parker/index
    razorbill/index
-<<<<<<< HEAD
    rohde_schwarz/index
-=======
    rohdeschwarz/index
->>>>>>> 9b4a7937
    signalrecovery/index
    srs/index
    tektronix/index
