.. module:: pymeasure.instruments

#####################
pymeasure.instruments
#####################

This section contains documentation on the instrument classes.

.. toctree::
   :maxdepth: 2

   instruments
   validators
   comedi
   resources
   spectrum_analyzer
   rf_signal_generator

Instruments by manufacturer:

.. toctree::
   :maxdepth: 2

   advantest/index
   agilent/index
   ametek/index
   ami/index
   anapico/index
   anritsu/index
   attocube/index
   bkprecision/index
   danfysik/index
   deltaelektronica/index
   edwards/index
   fluke/index
   fwbell/index
   hp/index
   keithley/index
   keysight/index
   lakeshore/index
   newport/index
   ni/index
   oxfordinstruments/index
   parker/index
   razorbill/index
<<<<<<< HEAD
   rohde_schwarz/index
=======
>>>>>>> ef5a1182
   rohdeschwarz/index
   signalrecovery/index
   srs/index
   tektronix/index
   thorlabs/index
   yokogawa/index<|MERGE_RESOLUTION|>--- conflicted
+++ resolved
@@ -43,10 +43,6 @@
    oxfordinstruments/index
    parker/index
    razorbill/index
-<<<<<<< HEAD
-   rohde_schwarz/index
-=======
->>>>>>> ef5a1182
    rohdeschwarz/index
    signalrecovery/index
    srs/index
