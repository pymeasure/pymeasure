###############################
LeCroy T3DSO1204 Oscilloscope
###############################

.. autoclass:: pymeasure.instruments.lecroy.LeCroyT3DSO1204
    :members:
<<<<<<< HEAD
=======
    :show-inheritance:
    :inherited-members:
    :exclude-members:

.. autoclass:: pymeasure.instruments.lecroy.lecroyT3DSO1204.ScopeChannel
    :members:
>>>>>>> f6e2c13f
    :show-inheritance:<|MERGE_RESOLUTION|>--- conflicted
+++ resolved
@@ -4,13 +4,10 @@
 
 .. autoclass:: pymeasure.instruments.lecroy.LeCroyT3DSO1204
     :members:
-<<<<<<< HEAD
-=======
     :show-inheritance:
     :inherited-members:
     :exclude-members:
 
 .. autoclass:: pymeasure.instruments.lecroy.lecroyT3DSO1204.ScopeChannel
     :members:
->>>>>>> f6e2c13f
-    :show-inheritance:+    :show-inheritance:
