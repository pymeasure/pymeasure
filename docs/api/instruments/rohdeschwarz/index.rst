--- conflicted
+++ resolved
@@ -9,12 +9,8 @@
 .. toctree::
    :maxdepth: 2
 
-<<<<<<< HEAD
    rohdeschwarz_sma100a
    rohdeschwarz_smiq06b
    rohdeschwarz_sml01
    sfm
-=======
-   sfm
-   fsl
->>>>>>> c37d9ac5
+   fsl