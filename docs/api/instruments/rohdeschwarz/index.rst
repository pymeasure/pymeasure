.. module:: pymeasure.instruments.rohdeschwarz

#############
Rohde&Schwarz
#############

This section contains specific documentation on the Rohde & Schwarz instruments that are implemented. If you are interested in an instrument not included, please consider :doc:`adding the instrument </dev/adding_instruments>`.

.. toctree::
   :maxdepth: 2

<<<<<<< HEAD
   rohdeschwarz_sma100a
   rohdeschwarz_smiq06b
   rohdeschwarz_sml01
=======
>>>>>>> 3c321f96
   rohdeschwarz_fscx
   rohdeschwarz_fsw13
   sfm
   fsl<|MERGE_RESOLUTION|>--- conflicted
+++ resolved
@@ -1,20 +1,17 @@
 .. module:: pymeasure.instruments.rohdeschwarz
 
-#############
-Rohde&Schwarz
-#############
+###############
+Rohde & Schwarz
+###############
 
 This section contains specific documentation on the Rohde & Schwarz instruments that are implemented. If you are interested in an instrument not included, please consider :doc:`adding the instrument </dev/adding_instruments>`.
 
 .. toctree::
    :maxdepth: 2
 
-<<<<<<< HEAD
    rohdeschwarz_sma100a
    rohdeschwarz_smiq06b
    rohdeschwarz_sml01
-=======
->>>>>>> 3c321f96
    rohdeschwarz_fscx
    rohdeschwarz_fsw13
    sfm
